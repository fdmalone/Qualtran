{
 "cells": [
  {
   "cell_type": "markdown",
   "id": "287eb288",
   "metadata": {
    "cq.autogen": "title_cell"
   },
   "source": [
    "# Swap Network\n",
    "\n",
    "Functionality for moving data between registers (swapping)."
   ]
  },
  {
   "cell_type": "code",
   "execution_count": null,
   "id": "0aea9bd4",
   "metadata": {
    "cq.autogen": "top_imports"
   },
   "outputs": [],
   "source": [
    "from qualtran import Bloq, CompositeBloq, BloqBuilder, Signature, Register\n",
    "from qualtran.drawing import show_bloq\n",
    "from typing import *\n",
    "import numpy as np"
   ]
  },
  {
   "cell_type": "markdown",
   "id": "8e668982",
   "metadata": {
    "cq.autogen": "_make_CSwap.md"
   },
   "source": [
    "## `CSwap`\n",
    "Swap two registers controlled on a control bit.\n",
    "\n",
    "Implements a multi-target controlled swap unitary $CSWAP_n = |0><0| I + |1><1| SWAP_n$.\n",
    "\n",
<<<<<<< HEAD
    "This decomposes into a qubitwise SWAP on the two target registers, and takes 14*n T-gates.\n",
=======
    "This decomposes into a qubitwise SWAP on the two target registers, and takes $14*n$ T-gates.\n",
>>>>>>> 027d70c5
    "\n",
    "#### Parameters\n",
    " - `bitsize`: The bitsize of each of the two registers being swapped. \n",
    "\n",
    "#### Registers\n",
    " - `ctrl`: the control bit\n",
    " - `x`: the first register\n",
    " - `y`: the second register\n"
   ]
  },
  {
   "cell_type": "code",
   "execution_count": null,
   "id": "7486a640",
   "metadata": {
    "cq.autogen": "_make_CSwap.py"
   },
   "outputs": [],
   "source": [
    "from qualtran.bloqs.basic_gates import CSwap\n",
    "\n",
    "bloq = CSwap(bitsize=64)\n",
    "show_bloq(bloq)"
   ]
  },
  {
   "cell_type": "markdown",
   "id": "714c89db",
   "metadata": {
    "cq.autogen": "_make_CSwapApprox.md"
   },
   "source": [
    "## `CSwapApprox`\n",
    "Approximately implements a multi-target controlled swap unitary using only $4n$ T-gates.\n",
    "\n",
    "Implements $\\mathrm{CSWAP}_n = |0 \\rangle\\langle 0| I + |1 \\rangle\\langle 1| \\mathrm{SWAP}_n$\n",
    "such that the output state is correct up to a global phase factor of +1 / -1.\n",
    "\n",
    "This is useful when the incorrect phase can be absorbed in a garbage state of an algorithm\n",
    "and thus ignored. See the reference for more details.\n",
    "\n",
    "#### Parameters\n",
    " - `bitsize`: The bitsize of the two registers being swapped. \n",
    "\n",
    "#### Registers\n",
    " - `ctrl`: the control bit\n",
    " - `x`: the first register\n",
    " - `y`: the second register \n",
    "\n",
    "#### References\n",
    "[Trading T-gates for dirty qubits in state preparation and unitary synthesis](https://arxiv.org/abs/1812.00954). Low et. al. 2018. See Appendix B.2.c.\n"
   ]
  },
  {
   "cell_type": "code",
   "execution_count": null,
   "id": "0818b4b3",
   "metadata": {
    "cq.autogen": "_make_CSwapApprox.py"
   },
   "outputs": [],
   "source": [
    "from qualtran.bloqs.swap_network import CSwapApprox\n",
    "\n",
    "bloq = CSwapApprox(bitsize=64)\n",
    "show_bloq(bloq)"
   ]
  },
  {
   "cell_type": "markdown",
   "id": "786a4524",
   "metadata": {
    "cq.autogen": "_make_SwapWithZero.md"
   },
   "source": [
    "## `SwapWithZero`\n",
    "Swaps |Psi_0> with |Psi_x> if selection register stores index `x`.\n",
    "\n",
    "Implements the unitary U |x> |Psi_0> |Psi_1> ... |Psi_{n-1}> --> |x> |Psi_x> |Rest of Psi>.\n",
    "Note that the state of `|Rest of Psi>` is allowed to be anything and should not be depended\n",
    "upon.\n",
    "\n",
    "#### References\n",
    "[Trading T-gates for dirty qubits in state preparation and unitary synthesis] (https://arxiv.org/abs/1812.00954). Low, Kliuchnikov, Schaeffer. 2018.\n"
   ]
  },
  {
   "cell_type": "code",
   "execution_count": null,
   "id": "26ca63f7",
   "metadata": {
    "cq.autogen": "_make_SwapWithZero.py"
   },
   "outputs": [],
   "source": [
    "from qualtran.bloqs.swap_network import SwapWithZero\n",
    "\n",
    "bloq = SwapWithZero(selection_bitsize=3, target_bitsize=64, n_target_registers=5)\n",
    "show_bloq(bloq)"
   ]
  }
 ],
 "metadata": {
  "kernelspec": {
   "display_name": "Python 3 (ipykernel)",
   "language": "python",
   "name": "python3"
  },
  "language_info": {
   "codemirror_mode": {
    "name": "ipython",
    "version": 3
   },
   "file_extension": ".py",
   "mimetype": "text/x-python",
   "name": "python",
   "nbconvert_exporter": "python",
   "pygments_lexer": "ipython3",
   "version": "3.10.9"
  }
 },
 "nbformat": 4,
 "nbformat_minor": 5
}<|MERGE_RESOLUTION|>--- conflicted
+++ resolved
@@ -39,11 +39,7 @@
     "\n",
     "Implements a multi-target controlled swap unitary $CSWAP_n = |0><0| I + |1><1| SWAP_n$.\n",
     "\n",
-<<<<<<< HEAD
-    "This decomposes into a qubitwise SWAP on the two target registers, and takes 14*n T-gates.\n",
-=======
     "This decomposes into a qubitwise SWAP on the two target registers, and takes $14*n$ T-gates.\n",
->>>>>>> 027d70c5
     "\n",
     "#### Parameters\n",
     " - `bitsize`: The bitsize of each of the two registers being swapped. \n",

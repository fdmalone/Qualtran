--- conflicted
+++ resolved
@@ -34,12 +34,8 @@
 from qualtran.symbolics.types import SymbolicInt
 
 if TYPE_CHECKING:
-<<<<<<< HEAD
     from qualtran.bloqs.block_encoding.lcu_block_encoding import BlackBoxPrepare
-    from qualtran.bloqs.block_encoding.lcu_select_and_prepare import PrepareOracle
-=======
     from qualtran.bloqs.state_preparation.prepare_base import PrepareOracle
->>>>>>> dd19667c
     from qualtran.resource_counting import BloqCountT, SympySymbolAllocator
 
 

#  Copyright 2023 Google LLC
#
#  Licensed under the Apache License, Version 2.0 (the "License");
#  you may not use this file except in compliance with the License.
#  You may obtain a copy of the License at
#
#      https://www.apache.org/licenses/LICENSE-2.0
#
#  Unless required by applicable law or agreed to in writing, software
#  distributed under the License is distributed on an "AS IS" BASIS,
#  WITHOUT WARRANTIES OR CONDITIONS OF ANY KIND, either express or implied.
#  See the License for the specific language governing permissions and
#  limitations under the License.
r"""Bloqs for preparation of the U and V parts of the first quantized chemistry Hamiltonian."""
from functools import cached_property
<<<<<<< HEAD
from typing import Dict, Optional, Set, Tuple, TYPE_CHECKING
=======
from typing import Set, TYPE_CHECKING
>>>>>>> 0c4b95b5

from attrs import frozen

from qualtran import Bloq, BloqBuilder, Register, Side, Signature, SoquetT
from qualtran.bloqs.arithmetic import GreaterThan, Product, SumOfSquares
from qualtran.bloqs.basic_gates import Toffoli
from qualtran.bloqs.prepare_uniform_superposition import PrepareUniformSuperposition

if TYPE_CHECKING:
    from qualtran.resource_counting import BloqCountT, SympySymbolAllocator


@frozen
class PrepareMuUnaryEncodedOneHot(Bloq):
    r"""Prepare a unary encoded one-hot superposition state over the $\mu$ register for nested boxes

    Prepares the state in Eq. 77

    $$
        \frac{1}{\sqrt{2^{n_p + 2}}} \sum_{\mu=2}^{n_p+1} \sqrt{2^\mu}
        |0\dots0\underbrace{1\dots1}{\mu}\rangle
    $$

    Args:
        num_bits_p: The number of bits to represent each dimension of the momentum register.

    Registers:
        mu: the register to prepare the superposition over.

    References:
        [Fault-Tolerant Quantum Simulations of Chemistry in First Quantization](
            https://arxiv.org/abs/2105.12767) page 21, Eq 77.
    """
    num_bits_p: int
    adjoint: bool = False

    @cached_property
    def signature(self) -> Signature:
        return Signature([Register("mu", self.num_bits_p), Register("flag", 1, side=Side.RIGHT)])

    def build_call_graph(self, ssa: 'SympySymbolAllocator') -> Set['BloqCountT']:
        return {(Toffoli(), (self.num_bits_p - 1))}


@frozen
class PrepareNuSuperPositionState(Bloq):
    r"""Prepare the superposition over $\nu$ following the creation of the $|\mu\rangle$ state.

    Prepares the state in Eq. 78

    $$
        \frac{1}{\sqrt{2^{n_p + 2}}} \sum_{\mu=2}^{n_p+1}
        \sum_{\nu_{x,y,z}=-(2^{\mu-1}-1)}^{2^{\mu-1}-1}
        \frac{1}{2\mu}
        |\mu\rangle|\nu_x\rangle|\nu_y\rangle|\nu_z\rangle
    $$

    Args:
        num_bits_p: The number of bits to represent each dimension of the momentum register.

    Registers:
        mu: the register one-hot encoded $\mu$ register from eq 77.
        nu: the momentum transfer register.

    References:
        [Fault-Tolerant Quantum Simulations of Chemistry in First Quantization](
            https://arxiv.org/abs/2105.12767) page 21, Eq 78.
    """
    num_bits_p: int
    adjoint: bool = False

    @cached_property
    def signature(self) -> Signature:
        return Signature(
            [Register("mu", self.num_bits_p), Register("nu", self.num_bits_p + 1, shape=(3,))]
        )

    def build_call_graph(self, ssa: 'SympySymbolAllocator') -> Set['BloqCountT']:
        # controlled hadamards which cannot be inverted at zero Toffoli cost.
        return {(Toffoli(), (3 * (self.num_bits_p - 1)))}


@frozen
class FlagZeroAsFailure(Bloq):
    r"""Bloq to flag if minus zero appears in the $\nu$ state.

    Args:
        num_bits_p: The number of bits to represent each dimension of the momentum register.

    Registers:
        nu: the momentum transfer register.
        flag_minus_zero: a flag bit for failure of the state preparation.

    References:
        [Fault-Tolerant Quantum Simulations of Chemistry in First Quantization](
            https://arxiv.org/abs/2105.12767) page 21, Eq 80.
    """
    num_bits_p: int
    adjoint: bool = False

    @cached_property
    def signature(self) -> Signature:
        return Signature(
            [
                Register("nu", self.num_bits_p + 1, shape=(3,)),
                Register("flag_minus_zero", 1, side=Side.RIGHT),
            ]
        )

    def build_call_graph(self, ssa: 'SympySymbolAllocator') -> Set['BloqCountT']:
        if self.adjoint:
            # This can be inverted with cliffords.
            return {(Toffoli(), 0)}
        else:
            # Controlled Toffoli each having n_p + 1 controls and 2 Toffolis to
            # check the result of the Toffolis.
            return {(Toffoli(), (3 * self.num_bits_p + 2))}


@frozen
class TestNuLessThanMu(Bloq):
    r"""Bloq to flag if all components of $\nu$ are smaller in absolute value than $2^{\mu-2}$.

    Args:
        num_bits_p: The number of bits to represent each dimension of the momentum register.

    Registers:
        nu: the momentum transfer register.
        flag_nu_lt_mu: a flag bit for failure of the state preparation.

    References:
        [Fault-Tolerant Quantum Simulations of Chemistry in First Quantization](
            https://arxiv.org/abs/2105.12767) page 21, Eq 80.
    """
    num_bits_p: int
    adjoint: bool = False

    @cached_property
    def signature(self) -> Signature:
        return Signature(
            [
                Register("mu", self.num_bits_p),
                Register("nu", self.num_bits_p + 1, shape=(3,)),
                Register("flag_nu_lt_mu", 1, side=Side.RIGHT),
            ]
        )

    def build_call_graph(self, ssa: 'SympySymbolAllocator') -> Set['BloqCountT']:
        if self.adjoint:
            # This can be inverted with cliffords.
            return {(Toffoli(), 0)}
        else:
            # n_p controlled Toffolis with four controls.
            return {(Toffoli(), 3 * self.num_bits_p)}


@frozen
class TestNuInequality(Bloq):
    r"""Bloq to flag if all components of $\nu$ are smaller in absolute value than $2^{\mu-2}$.

    Test

    $$
        (2^{\mu-2})^2 \mathcal{M} > m (\nu_x^2 + \nu_y^2 + \nu_z^2)
    $$

    where $m \in [0, \mathcal{M}-1]$ and is store in an ancilla register.

    Args:
        num_bits_p: The number of bits to represent each dimension of the momentum register.
        num_bits_m: The number of bits for $\mathcal{M}$. Eq 86.
        adjoint: Whether to dagger the bloq or not.

    Registers:
        mu: the one-hot unary superposition register.
        nu: the momentum transfer register.
        m: the ancilla register in unfiform superposition.
        flag_mu_prep: A flag checking the success of the $mu$ state prep.
        flag_minus_zero: A flag from checking for negative zero.
        flag_ineq: A flag from checking $\nu \lt 2^{\mu -2}$.
        succ: a flag bit for failure of the state preparation.

    References:
        [Fault-Tolerant Quantum Simulations of Chemistry in First Quantization](
            https://arxiv.org/abs/2105.12767) page 21, Eq 80.
    """
    num_bits_p: int
    num_bits_m: int
    adjoint: bool = False

    @cached_property
    def signature(self) -> Signature:
        return Signature(
            [
                Register("mu", self.num_bits_p),
                Register("nu", self.num_bits_p + 1, shape=(3,)),
                Register("m", self.num_bits_m),
                Register("flag_minus_zero", 1, side=Side.LEFT),
                Register("flag_mu_prep", 1, side=Side.LEFT),
                Register("flag_ineq", 1, side=Side.LEFT),
                Register("succ", 1),
            ]
        )

    def build_call_graph(self, ssa: 'SympySymbolAllocator') -> Set['BloqCountT']:
        if self.adjoint:
            return {(Toffoli(), 0)}
        else:
            # 1. Compute $\nu_x^2 + \nu_y^2 + \nu_z^2$
            cost_1 = (SumOfSquares(self.num_bits_p, k=3), 1)
            # 2. Compute $m (\nu_x^2 + \nu_y^2 + \nu_z^2)$
            cost_2 = (Product(2 * self.num_bits_p + 2, self.num_bits_m), 1)
            # 3. Inequality test
            cost_3 = (GreaterThan(self.num_bits_m, 2 * self.num_bits_p + 2), 1)
            # 4. 3 Toffoli for overall success
            cost_4 = (Toffoli(), 3)
            return {cost_1, cost_2, cost_3, cost_4}


@frozen
class PrepareNuState(Bloq):
    r"""PREPARE for the $\nu$ state for the $U$ and $V$ components of the Hamiltonian.

    Prepares a state of the form

    $$
        \frac{1}{\sqrt{\mathcal{M}2^{n_p + 2}}}
        \sum_{\mu=2}^{n_p+1}\sum_{\nu \in B_\mu}
        \sum_{m=0}^{\lceil \mathcal M(2^{\mu-2}/\lVert\nu\rVert)^2\rceil-1}
        \frac{1}{2^\mu}|\mu\rangle|\nu_x\rangle|\nu_y\rangle|\nu_z\rangle|m\rangle|0\rangle
    $$

    Args:
        num_bits_p: The number of bits to represent each dimension of the momentum register.
        m_param: $\mathcal{M}$ in the reference.
        lambda_zeta: sum of nuclear charges.
        er_lambda_zeta: eq 91 of the referce. Cost of erasing qrom.

    Registers:
        mu: The state controlling the nested boxes procedure.
        nu: The momentum transfer register.
        m: an ancilla register in a uniform superposition.
        flag_nu: Flag for success of the state preparation.

    References:
        [Fault-Tolerant Quantum Simulations of Chemistry in First Quantization](
            https://arxiv.org/abs/2105.12767) page 19, section B
    """
    num_bits_p: int
    m_param: int
    adjoint: bool = False

    @cached_property
    def signature(self) -> Signature:
        n_m = (self.m_param - 1).bit_length()
        return Signature(
            [
                Register("mu", bitsize=self.num_bits_p),
                Register("nu", bitsize=self.num_bits_p + 1, shape=(3,)),
                Register("m", bitsize=n_m),
                Register("flag_nu", bitsize=1),
            ]
        )

<<<<<<< HEAD
    def build_composite_bloq(
        self, bb: BloqBuilder, mu: SoquetT, nu: SoquetT, m: SoquetT, flag_nu: SoquetT
    ) -> Dict[str, 'SoquetT']:
        mu, flag_mu = bb.add(
            PrepareMuUnaryEncodedOneHot(self.num_bits_p, adjoint=self.adjoint), mu=mu
        )
        mu, nu = bb.add(
            PrepareNuSuperPositionState(self.num_bits_p, adjoint=self.adjoint), mu=mu, nu=nu
        )
        nu, flag_zero = bb.add(FlagZeroAsFailure(self.num_bits_p, adjoint=self.adjoint), nu=nu)
        mu, nu, flag_nu_lt_mu = bb.add(
            TestNuLessThanMu(self.num_bits_p, adjoint=self.adjoint), mu=mu, nu=nu
        )
        n_m = (self.m_param - 1).bit_length()
        m = bb.add(PrepareUniformSuperposition(self.m_param), target=m)
        mu, nu, m, flag_nu = bb.add(
            TestNuInequality(self.num_bits_p, n_m, adjoint=self.adjoint),
            mu=mu,
            nu=nu,
            m=m,
            flag_mu_prep=flag_mu,
            flag_minus_zero=flag_zero,
            flag_ineq=flag_nu_lt_mu,
            succ=flag_nu,
        )
        return {'mu': mu, 'nu': nu, 'm': m, 'flag_nu': flag_nu}

    def bloq_counts(self, ssa: Optional['SympySymbolAllocator'] = None) -> Set[Tuple[int, Bloq]]:
=======
    def build_call_graph(self, ssa: 'SympySymbolAllocator') -> Set['BloqCountT']:
>>>>>>> 0c4b95b5
        # 1. Prepare unary encoded superposition state (Eq 77)
        cost_1 = (PrepareMuUnaryEncodedOneHot(self.num_bits_p), 1)
        n_m = (self.m_param - 1).bit_length()
        # 2. Prepare mu-nu superposition (Eq 78)
        cost_2 = (PrepareNuSuperPositionState(self.num_bits_p), 1)
        # 3. Remove minus zero
        cost_3 = (FlagZeroAsFailure(self.num_bits_p, adjoint=self.adjoint), 1)
        # 4. Test $\nu < 2^{\mu-2}$
        cost_4 = (TestNuLessThanMu(self.num_bits_p, adjoint=self.adjoint), 1)
        # 5. Prepare superposition over $m$ which is a power of two so only clifford.
        # 6. Test that $(2^{\mu-2})^2\mathcal{M} > m (\nu_x^2 + \nu_y^2 + \nu_z^2)$
        cost_6 = (TestNuInequality(self.num_bits_p, n_m, adjoint=self.adjoint), 1)
        return {cost_1, cost_2, cost_3, cost_4, cost_6}<|MERGE_RESOLUTION|>--- conflicted
+++ resolved
@@ -13,11 +13,7 @@
 #  limitations under the License.
 r"""Bloqs for preparation of the U and V parts of the first quantized chemistry Hamiltonian."""
 from functools import cached_property
-<<<<<<< HEAD
-from typing import Dict, Optional, Set, Tuple, TYPE_CHECKING
-=======
-from typing import Set, TYPE_CHECKING
->>>>>>> 0c4b95b5
+from typing import Dict, Set, TYPE_CHECKING
 
 from attrs import frozen
 
@@ -282,7 +278,6 @@
             ]
         )
 
-<<<<<<< HEAD
     def build_composite_bloq(
         self, bb: BloqBuilder, mu: SoquetT, nu: SoquetT, m: SoquetT, flag_nu: SoquetT
     ) -> Dict[str, 'SoquetT']:
@@ -310,10 +305,7 @@
         )
         return {'mu': mu, 'nu': nu, 'm': m, 'flag_nu': flag_nu}
 
-    def bloq_counts(self, ssa: Optional['SympySymbolAllocator'] = None) -> Set[Tuple[int, Bloq]]:
-=======
-    def build_call_graph(self, ssa: 'SympySymbolAllocator') -> Set['BloqCountT']:
->>>>>>> 0c4b95b5
+    def build_call_graph(self, ssa: 'SympySymbolAllocator') -> Set['BloqCountT']:
         # 1. Prepare unary encoded superposition state (Eq 77)
         cost_1 = (PrepareMuUnaryEncodedOneHot(self.num_bits_p), 1)
         n_m = (self.m_param - 1).bit_length()

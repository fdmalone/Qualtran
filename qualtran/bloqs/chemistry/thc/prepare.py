#  Copyright 2023 Google LLC
#
#  Licensed under the Apache License, Version 2.0 (the "License");
#  you may not use this file except in compliance with the License.
#  You may obtain a copy of the License at
#
#      https://www.apache.org/licenses/LICENSE-2.0
#
#  Unless required by applicable law or agreed to in writing, software
#  distributed under the License is distributed on an "AS IS" BASIS,
#  WITHOUT WARRANTIES OR CONDITIONS OF ANY KIND, either express or implied.
#  See the License for the specific language governing permissions and
#  limitations under the License.
"""PREPARE for the molecular tensor hypercontraction (THC) hamiltonian"""
from functools import cached_property
from typing import Dict, Optional, Tuple, TYPE_CHECKING

import numpy as np
from attrs import field, frozen
from numpy.typing import NDArray

from qualtran import (
    Bloq,
    bloq_example,
    BloqBuilder,
    BloqDocSpec,
    QAny,
    QBit,
    Register,
    Side,
    Signature,
    SoquetT,
)
from qualtran._infra.data_types import BQUInt
from qualtran.bloqs.arithmetic import (
    EqualsAConstant,
    GreaterThanConstant,
    LessThanConstant,
    LessThanEqual,
    ToContiguousIndex,
)
from qualtran.bloqs.basic_gates import CSwap, CZ, Hadamard, Ry, Toffoli, XGate
from qualtran.bloqs.basic_gates.on_each import OnEach
from qualtran.bloqs.data_loading.qroam_clean import (
    get_optimal_log_block_size_clean_ancilla,
    QROAMClean,
)
from qualtran.bloqs.mcmt import MultiControlX
from qualtran.bloqs.reflections.reflection_using_prepare import ReflectionUsingPrepare
from qualtran.bloqs.state_preparation.prepare_base import PrepareOracle
from qualtran.drawing import Text, WireSymbol
from qualtran.linalg.lcu_util import preprocess_probabilities_for_reversible_sampling
from qualtran.resource_counting.generalizers import ignore_cliffords, ignore_split_join
from qualtran.symbolics import SymbolicFloat, SymbolicInt

if TYPE_CHECKING:
    from qualtran.resource_counting import BloqCountDictT, SympySymbolAllocator


@frozen
class UniformSuperpositionTHC(Bloq):
    r"""Prepare uniform superposition state for THC.

    $$
        |0\rangle^{\otimes 2\log(M+1)} \rightarrow \sum_{\mu\le\nu}^{M} |\mu\rangle|\nu\rangle
        + \sum_{\mu}^{N/2}|\mu\rangle|\nu=M+1\rangle,
    $$

    where $M$ is the THC auxiliary dimension, and $N$ is the number of spin orbitals.

    The toffoli complexity of this gate should be $10 \log(M+1) + 2 b_r - 9$.
    Currently it is a good deal larger due to:
     1. inverting inequality tests should not need more toffolis.
     2. We are not using phase-gradient gate toffoli cost for Ry rotations.
     3. Small differences in quoted vs implemented comparator costs.

    See: https://github.com/quantumlib/Qualtran/issues/390

    Args:
        num_mu: THC auxiliary index dimension $M$
        num_spin_orb: number of spin orbitals $N$

    Registers:
        mu: $\mu$ register.
        nu: $\nu$ register.
        succ: ancilla flagging success of amplitude amplification.
        nu_eq_mp1: ancillas for flagging if $\nu = M+1$.
        rot: The ancilla to be rotated for amplitude amplification.

    References:
        [Even more efficient quantum computations of chemistry through
            tensor hypercontraction](https://arxiv.org/pdf/2011.03494.pdf). Eq. 29.
    """

    num_mu: int
    num_spin_orb: int

    @cached_property
    def signature(self) -> Signature:
        return Signature(
            [
                Register("mu", QAny(bitsize=self.num_mu.bit_length())),
                Register("nu", QAny(bitsize=self.num_mu.bit_length())),
                Register("nu_eq_mp1", QBit()),
                Register("succ", QBit()),
                Register("rot", QBit()),
            ]
        )

    def __str__(self) -> str:
        return r'$\sum_{\mu < \nu} |\mu\nu\rangle$'

    def wire_symbol(self, reg: Optional[Register], idx: Tuple[int, ...] = tuple()) -> 'WireSymbol':
        if reg is None:
            return Text('Σ |μν>')
        return super().wire_symbol(reg, idx)

    def build_composite_bloq(
        self,
        bb: 'BloqBuilder',
        mu: SoquetT,
        nu: SoquetT,
        succ: SoquetT,
        nu_eq_mp1: SoquetT,
        rot: SoquetT,
    ) -> Dict[str, 'SoquetT']:
        # If we introduce comparators using out of place adders these will be left/right registers.
        # See: https://github.com/quantumlib/Qualtran/issues/390
        lte_mu_nu, lte_nu_mp1, gt_mu_n, junk = bb.split(bb.allocate(4))
        num_bits_mu = self.num_mu.bit_length()
        # 1. Prepare uniform superposition over all mu and nu
        mu = bb.add(OnEach(num_bits_mu, Hadamard()), q=mu)
        nu = bb.add(OnEach(num_bits_mu, Hadamard()), q=nu)
        # 2. Rotate an ancilla by `an angle`, appropriately chosen to be related
        # to the amount of data we actually want to load (upper triangle +
        # one-body)
        data_size = self.num_mu * (self.num_mu + 1) // 2 + self.num_spin_orb // 2
        angle = np.arccos(1 - 2 ** np.floor(np.log2(data_size)) / data_size)
        rot = bb.add(Ry(angle), q=rot)
        # 3. nu <= mu + 1 (zero injdexing we use mu)
        lt_gate = LessThanConstant(num_bits_mu, self.num_mu)
        nu, lte_nu_mp1 = bb.add(lt_gate, x=nu, target=lte_nu_mp1)
        # 4. mu <= nu (upper triangular)
        lte_gate = LessThanEqual(num_bits_mu, num_bits_mu)
        mu, nu, lte_mu_nu = bb.add(lte_gate, x=mu, y=nu, target=lte_mu_nu)
        # 5. nu == M (i.e. flag one-body contribution)
        nu, nu_eq_mp1 = bb.add(
            EqualsAConstant(num_bits_mu, self.num_mu + 1), x=nu, target=nu_eq_mp1
        )
        # 6. nu > N / 2 (flag out of range for one-body bits)
        mu, gt_mu_n = bb.add(
            GreaterThanConstant(num_bits_mu, self.num_spin_orb // 2), x=mu, target=gt_mu_n
        )
        # 7. Control off of 5 and 6 to not prepare if these conditions are met
        (nu_eq_mp1, gt_mu_n), junk = bb.add(Toffoli(), ctrl=[nu_eq_mp1, gt_mu_n], target=junk)
        # 6. Reflect on comparitors, rotated qubit and |+>.
        rot, lte_nu_mp1, lte_mu_nu, junk = bb.add(
            ReflectionUsingPrepare.reflection_around_zero(bitsizes=(1, 1, 1, 1), global_phase=1),
            reg0_=rot,
            reg1_=lte_nu_mp1,
            reg2_=lte_mu_nu,
            reg3_=junk,
        )
        # We now undo comparitors and rotations and repeat the steps
        nu, lte_nu_mp1 = bb.add(lt_gate, x=nu, target=lte_nu_mp1)
        mu, nu, lte_mu_nu = bb.add(lte_gate, x=mu, y=nu, target=lte_mu_nu)
        nu, nu_eq_mp1 = bb.add(
            EqualsAConstant(num_bits_mu, self.num_mu + 1), x=nu, target=nu_eq_mp1
        )
        mu, gt_mu_n = bb.add(
            GreaterThanConstant(num_bits_mu, self.num_spin_orb // 2), x=mu, target=gt_mu_n
        )
        (nu_eq_mp1, gt_mu_n), junk = bb.add(Toffoli(), ctrl=[nu_eq_mp1, gt_mu_n], target=junk)
        rot = bb.add(Ry(-angle), q=rot)
        mu = bb.add(OnEach(num_bits_mu, Hadamard()), q=mu)
        nu = bb.add(OnEach(num_bits_mu, Hadamard()), q=nu)
        mu, nu, rot = bb.add(
            ReflectionUsingPrepare.reflection_around_zero(
                bitsizes=(num_bits_mu, num_bits_mu, 1), global_phase=1
            ),
            reg0_=mu,
            reg1_=nu,
            reg2_=rot,
        )
        mu = bb.add(OnEach(num_bits_mu, Hadamard()), q=mu)
        nu = bb.add(OnEach(num_bits_mu, Hadamard()), q=nu)
        nu, lte_nu_mp1 = bb.add(lt_gate, x=nu, target=lte_nu_mp1)
        mu, nu, lte_mu_nu = bb.add(lte_gate, x=mu, y=nu, target=lte_mu_nu)
        nu, nu_eq_mp1 = bb.add(
            EqualsAConstant(num_bits_mu, self.num_mu + 1), x=nu, target=nu_eq_mp1
        )
        mu, gt_mu_n = bb.add(
            GreaterThanConstant(num_bits_mu, self.num_spin_orb // 2), x=mu, target=gt_mu_n
        )
        (nu_eq_mp1, gt_mu_n), junk = bb.add(Toffoli(), ctrl=[nu_eq_mp1, gt_mu_n], target=junk)
        (lte_nu_mp1, lte_mu_nu, junk), succ = bb.add(
            MultiControlX(cvs=(1, 1, 1)),
            controls=np.array([lte_nu_mp1, lte_mu_nu, junk]),
            target=succ,
        )
        (nu_eq_mp1, gt_mu_n), junk = bb.add(Toffoli(), ctrl=[nu_eq_mp1, gt_mu_n], target=junk)
        nu, lte_nu_mp1 = bb.add(lt_gate, x=nu, target=lte_nu_mp1)
        mu, nu, lte_mu_nu = bb.add(lte_gate, x=mu, y=nu, target=lte_mu_nu)
        mu, gt_mu_n = bb.add(
            GreaterThanConstant(num_bits_mu, self.num_spin_orb // 2), x=mu, target=gt_mu_n
        )
        junk = bb.add(XGate(), q=junk)
        bb.free(bb.join(np.array([lte_mu_nu, lte_nu_mp1, gt_mu_n, junk])))
        out_regs = {'mu': mu, 'nu': nu, 'succ': succ, 'nu_eq_mp1': nu_eq_mp1, 'rot': rot}
        return out_regs


@frozen
class PrepareTHC(PrepareOracle):
    r"""State Preparation for THC Hamilontian.

    Prepares the state

    $$
        \frac{1}{\sqrt{\lambda}}|+\rangle|+\rangle\left[
            \sum_\ell^{N/2} \sqrt{t_\ell}|\ell\rangle|M+1\rangle
            + \frac{1}{\sqrt{2}} \sum_{\mu\le\nu}^M \sqrt{\zeta_{\mu\nu}} |\mu\rangle|\nu\rangle
        \right].
    $$

    Note we use UniformSuperpositionTHC as a subroutine as part of this bloq in
    contrast to the reference which keeps them separate.

    Args:
        num_mu: THC auxiliary index dimension $M$
        num_spin_orb: number of spin orbitals $N$
        alt_mu: Alternate values for mu indices.
        alt_nu: Alternate values for nu indices.
        alt_theta: Alternate values for theta indices.
        theta: Signs of lcu coefficients.
        keep: keep values.
        keep_bitsize: number of bits for keep register for coherent alias sampling.

    Registers:
        mu: $\mu$ register.
        nu: $\nu$ register.
        plus_mn: plus state for controlled swaps on mu/nu.
        plus_a / plus_b: plus state for controlled swaps on spins.
        sigma: ancilla register for alias sampling.
        rot: ancilla register for rotation for uniform superposition state.
        succ: success flag qubit from uniform state preparation
        nu_eq_mp1: flag for if $nu = M+1$
        theta: sign register.
        s: Contiguous index register.
        alt_mn: Register to store alt mu and nu values.
        alt_theta: Register for alternate theta values.
        keep: keep_bitsize-sized register for the keep values from coherent alias sampling.
        less_than: Single qubit ancilla for alias sampling.
        extra_ctrl: An extra control register for producing a multi-controlled CSwap.

    References:
        [Even more efficient quantum computations of chemistry through
            tensor hypercontraction](https://arxiv.org/pdf/2011.03494.pdf) Fig. 2 and Fig. 3.
    """

    num_mu: int
    num_spin_orb: int
    alt_mu: Tuple[int, ...] = field(repr=False)
    alt_nu: Tuple[int, ...] = field(repr=False)
    alt_theta: Tuple[int, ...] = field(repr=False)
    theta: Tuple[int, ...] = field(repr=False)
    keep: Tuple[int, ...] = field(repr=False)
    keep_bitsize: int
    sum_of_l1_coeffs: SymbolicFloat
    log_block_size: SymbolicInt = 0

    @classmethod
    def from_hamiltonian_coeffs(
        cls,
        t_l: NDArray[np.float64],
        eta: NDArray[np.float64],
        zeta: NDArray[np.float64],
        num_bits_state_prep: int = 8,
        log_block_size: Optional[SymbolicInt] = None,
    ) -> 'PrepareTHC':
        """Factory method to build PrepareTHC from Hamiltonian coefficients.

        Args:
            t_l: One body hamiltonian eigenvalues.
            eta: The THC leaf tensors.
            zeta: THC central tensor.
            num_bits_state_prep: The number of bits for the state prepared during alias sampling.
            log_block_size: (log) Block size for qroam.

        Returns:
            Constructed PrepareTHC object.
        """
        assert len(t_l.shape) == 1
        assert len(eta.shape) == 2
        assert len(zeta.shape) == 2
        num_mu = zeta.shape[0]
        num_spat = t_l.shape[0]
        assert eta.shape == (num_mu, num_spat)
        triu_indices = np.triu_indices(num_mu)
        num_ut = len(triu_indices[0])
        flat_data = np.concatenate([zeta[triu_indices], t_l])
        thetas = [int(t) for t in (1 - np.sign(flat_data)) // 2]
        flat_data = np.abs(flat_data)
        alt, keep, mu = preprocess_probabilities_for_reversible_sampling(
            flat_data, sub_bit_precision=num_bits_state_prep
        )
        num_up_t = len(triu_indices[0])
        alt_mu = []
        alt_nu = []
        alt_theta = []
        for k in alt:
            if k < num_up_t:
                # if k < n * (n + 1) / 2 we are dealing with mu / nu indices
                alt_mu.append(int(triu_indices[0][k]))
                alt_nu.append(int(triu_indices[1][k]))
            else:
                # else we are dealing with the one-body bit
                alt_mu.append(int(k - num_ut))
                alt_nu.append(int(num_mu))
            alt_theta.append(thetas[k])
        # Compute the lambda value using the formula from the reference /
        # OpenFermion: resource_estimates.thc.compute_lambda_thc
        overlap = eta.dot(eta.T)
        norm_fac = np.diag(np.diag(overlap))
        zeta_normalized = norm_fac.dot(zeta).dot(norm_fac)  # Eq. 11 & 12
        lambda_t = np.sum(np.abs(t_l))  # Eq. 19
        lambda_z = 0.5 * np.sum(np.abs(zeta_normalized))  # Eq. 20
        if log_block_size is None:
            target_bitsizes = (1, 1, num_mu.bit_length(), num_mu.bit_length(), mu)
            log_block_size = get_optimal_log_block_size_clean_ancilla(
                len(alt_mu), sum(target_bitsizes)
            )
        return PrepareTHC(
            num_mu,
            2 * num_spat,
            alt_mu=tuple(alt_mu),
            alt_nu=tuple(alt_nu),
            alt_theta=tuple(alt_theta),
            theta=tuple(thetas),
            keep=tuple(keep),
            keep_bitsize=mu,
            sum_of_l1_coeffs=lambda_t + lambda_z,
            log_block_size=log_block_size,
        )

    @property
    def l1_norm_of_coeffs(self) -> SymbolicFloat:
        return self.sum_of_l1_coeffs

    @cached_property
    def selection_registers(self) -> Tuple[Register, ...]:
        return (
            Register(
                "mu", BQUInt(bitsize=(self.num_mu).bit_length(), iteration_length=self.num_mu + 1)
            ),
            Register(
                "nu", BQUInt(bitsize=(self.num_mu).bit_length(), iteration_length=self.num_mu + 1)
            ),
            Register("plus_mn", BQUInt(bitsize=1)),
            Register("plus_a", BQUInt(bitsize=1)),
            Register("plus_b", BQUInt(bitsize=1)),
            Register("sigma", BQUInt(bitsize=self.keep_bitsize)),
            Register("rot", BQUInt(bitsize=1)),
            Register('succ', BQUInt(bitsize=1)),
            Register('nu_eq_mp1', BQUInt(bitsize=1)),
        )

    @cached_property
    def junk_registers(self) -> Tuple[Register, ...]:
        data_size = self.num_spin_orb // 2 + self.num_mu * (self.num_mu + 1) // 2
        junk = (
            Register('s', QAny(bitsize=(data_size - 1).bit_length())),
            Register('less_than', QBit()),
            Register('extra_ctrl', QBit()),
        )
        return junk + self.qroam_target_registers + self.qroam_extra_target_registers

    @cached_property
    def qroam_target_registers(self) -> Tuple[Register, ...]:
        """Target registers for QROAMClean."""
        return (
            Register('theta', QBit(), side=Side.RIGHT),
            Register('alt_theta', QBit(), side=Side.RIGHT),
            Register('alt_mu', QAny(bitsize=self.num_mu.bit_length()), side=Side.RIGHT),
            Register('alt_nu', QAny(bitsize=self.num_mu.bit_length()), side=Side.RIGHT),
            Register('keep', QAny(bitsize=self.keep_bitsize), side=Side.RIGHT),
        )

    @cached_property
    def qroam_extra_target_registers(self) -> Tuple[Register, ...]:
        """Extra registers required for QROAMClean."""
        return tuple(
            Register(
                name=f'junk_{reg.name}',
                dtype=reg.dtype,
                shape=reg.shape + (2**self.log_block_size - 1,),
                side=Side.RIGHT,
            )
            for reg in self.qroam_target_registers
        )

    def build_qrom_bloq(self) -> 'Bloq':
        log_mu = self.num_mu.bit_length()
        qroam = QROAMClean.build_from_data(
            self.theta,
            self.alt_theta,
            self.alt_mu,
            self.alt_nu,
            self.keep,
            target_bitsizes=(1, 1, log_mu, log_mu, self.keep_bitsize),
            log_block_sizes=(self.log_block_size,),
        )
        return qroam

    def add_qrom(self, bb: 'BloqBuilder', **soqs: 'SoquetT') -> Dict[str, 'SoquetT']:
        qrom = self.build_qrom_bloq()
        # The qroam_junk_regs won't be present initially when building the
        # composite bloq as they're RIGHT registers.
        qroam_out_soqs = bb.add_d(qrom, selection=soqs['s'])
        out_soqs: Dict[str, 'SoquetT'] = {'s': qroam_out_soqs.pop('selection')}
        # map output soqs to Prepare junk registers names
        out_soqs |= {
            reg.name: qroam_out_soqs.pop(f'target{i}_')
            for (i, reg) in enumerate(self.qroam_target_registers)
        }
        out_soqs |= {
            reg.name: qroam_out_soqs.pop(f'junk_target{i}_')
            for (i, reg) in enumerate(self.qroam_extra_target_registers)
        }
        return soqs | out_soqs

    def build_composite_bloq(self, bb: 'BloqBuilder', **soqs: 'SoquetT') -> Dict[str, 'SoquetT']:
        # 1. Prepare THC uniform superposition over mu, nu. succ flags success.
        soqs['mu'], soqs['nu'], soqs['succ'], soqs['nu_eq_mp1'], soqs['rot'] = bb.add(
            UniformSuperpositionTHC(num_mu=self.num_mu, num_spin_orb=self.num_spin_orb),
            mu=soqs['mu'],
            nu=soqs['nu'],
            succ=soqs['succ'],
            nu_eq_mp1=soqs['nu_eq_mp1'],
            rot=soqs['rot'],
        )
        data_size = self.num_spin_orb // 2 + self.num_mu * (self.num_mu + 1) // 2
        log_mu = self.num_mu.bit_length()
        log_d = (data_size - 1).bit_length()
        # 2. Make contiguous register from mu and nu and store in register `s`.
        soqs['mu'], soqs['nu'], soqs['s'] = bb.add(
            ToContiguousIndex(log_mu, log_d), mu=soqs['mu'], nu=soqs['nu'], s=soqs['s']
        )
        # 3. Load alt / keep values
        soqs |= self.add_qrom(bb, **soqs)
        soqs['sigma'] = bb.add(OnEach(self.keep_bitsize, Hadamard()), q=soqs['sigma'])
        lte_gate = LessThanEqual(self.keep_bitsize, self.keep_bitsize)
        soqs['keep'], soqs['sigma'], soqs['less_than'] = bb.add(
            lte_gate, x=soqs['keep'], y=soqs['sigma'], target=soqs['less_than']
        )
        soqs['alt_theta'], soqs['less_than'] = bb.add(
            CZ(), q1=soqs['alt_theta'], q2=soqs['less_than']
        )
        # off-control
        soqs['less_than'] = bb.add(XGate(), q=soqs['less_than'])
        soqs['less_than'], soqs['theta'] = bb.add(CZ(), q1=soqs['less_than'], q2=soqs['theta'])
        soqs['less_than'] = bb.add(XGate(), q=soqs['less_than'])
        soqs['less_than'], soqs['alt_mu'], soqs['mu'] = bb.add(
            CSwap(bitsize=log_mu), ctrl=soqs['less_than'], x=soqs['alt_mu'], y=soqs['mu']
        )
        soqs['less_than'], soqs['alt_nu'], soqs['nu'] = bb.add(
            CSwap(bitsize=log_mu), ctrl=soqs['less_than'], x=soqs['alt_nu'], y=soqs['nu']
        )
        soqs['keep'], soqs['sigma'], soqs['less_than'] = bb.add(
            lte_gate, x=soqs['keep'], y=soqs['sigma'], target=soqs['less_than']
        )
        # Select expects three plus states so set them up here.
        soqs['plus_a'] = bb.add(Hadamard(), q=soqs['plus_a'])
        soqs['plus_b'] = bb.add(Hadamard(), q=soqs['plus_b'])
        soqs['plus_mn'] = bb.add(Hadamard(), q=soqs['plus_mn'])
        (soqs['nu_eq_mp1'], soqs['plus_a']), soqs['extra_ctrl'] = bb.add(
            MultiControlX(cvs=(0, 1)),
            controls=np.array([soqs['nu_eq_mp1'], soqs['plus_a']]),
            target=soqs['extra_ctrl'],
        )
        soqs['extra_ctrl'], soqs['mu'], soqs['nu'] = bb.add(
            CSwap(bitsize=log_mu), ctrl=soqs['extra_ctrl'], x=soqs['mu'], y=soqs['nu']
        )
        return soqs

    def build_call_graph(self, ssa: 'SympySymbolAllocator') -> 'BloqCountDictT':
        cost_1 = (UniformSuperpositionTHC(self.num_mu, self.num_spin_orb), 1)
        nmu = self.num_mu.bit_length()
        data_size = self.num_spin_orb // 2 + self.num_mu * (self.num_mu + 1) // 2
        nd = (data_size - 1).bit_length()
        cost_2 = (ToContiguousIndex(nmu, nd), 1)
        qroam = self.build_qrom_bloq()
        cost_3 = (qroam, 1)
        cost_4 = (OnEach(self.keep_bitsize, Hadamard()), 1)
        cost_5 = (LessThanEqual(self.keep_bitsize, self.keep_bitsize), 2)
        cost_6 = (CSwap(nmu), 3)
<<<<<<< HEAD
        cost_7 = (MultiControlX(cvs=(0, 1)), 1)
        cost_8 = (XGate(), 2)
        cost_9 = (CZ(), 2)
        cost_10 = (Hadamard(), 3)
        return {cost_1, cost_2, cost_3, cost_4, cost_5, cost_6, cost_7, cost_8, cost_9, cost_10}
=======
        cost_7 = (Toffoli(), 1)
        return dict([cost_1, cost_2, cost_3, cost_4, cost_5, cost_6, cost_7])
>>>>>>> 14e6fe79


@bloq_example
def _thc_uni() -> UniformSuperpositionTHC:
    num_mu = 10
    num_spin_orb = 4
    thc_uni = UniformSuperpositionTHC(num_mu=num_mu, num_spin_orb=num_spin_orb)
    return thc_uni


@bloq_example(generalizer=[ignore_split_join, ignore_cliffords])
def _thc_prep() -> PrepareTHC:
    from qualtran.bloqs.chemistry.thc.prepare_test import build_random_test_integrals

    num_spat = 4
    num_mu = 8
    t_l, eta, zeta = build_random_test_integrals(num_mu, num_spat, seed=7)
    thc_prep = PrepareTHC.from_hamiltonian_coeffs(
        t_l, eta, zeta, num_bits_state_prep=8, log_block_size=2
    )
    return thc_prep


_THC_UNI_PREP = BloqDocSpec(bloq_cls=UniformSuperpositionTHC, examples=(_thc_uni,))

_THC_PREPARE = BloqDocSpec(bloq_cls=PrepareTHC, examples=(_thc_prep,))<|MERGE_RESOLUTION|>--- conflicted
+++ resolved
@@ -494,16 +494,11 @@
         cost_4 = (OnEach(self.keep_bitsize, Hadamard()), 1)
         cost_5 = (LessThanEqual(self.keep_bitsize, self.keep_bitsize), 2)
         cost_6 = (CSwap(nmu), 3)
-<<<<<<< HEAD
         cost_7 = (MultiControlX(cvs=(0, 1)), 1)
         cost_8 = (XGate(), 2)
         cost_9 = (CZ(), 2)
         cost_10 = (Hadamard(), 3)
-        return {cost_1, cost_2, cost_3, cost_4, cost_5, cost_6, cost_7, cost_8, cost_9, cost_10}
-=======
-        cost_7 = (Toffoli(), 1)
-        return dict([cost_1, cost_2, cost_3, cost_4, cost_5, cost_6, cost_7])
->>>>>>> 14e6fe79
+        return dict([cost_1, cost_2, cost_3, cost_4, cost_5, cost_6, cost_7, cost_8, cost_9, cost_10])
 
 
 @bloq_example

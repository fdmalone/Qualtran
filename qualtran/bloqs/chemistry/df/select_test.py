#  Copyright 2023 Google LLC
#
#  Licensed under the Apache License, Version 2.0 (the "License");
#  you may not use this file except in compliance with the License.
#  You may obtain a copy of the License at
#
#      https://www.apache.org/licenses/LICENSE-2.0
#
#  Unless required by applicable law or agreed to in writing, software
#  distributed under the License is distributed on an "AS IS" BASIS,
#  WITHOUT WARRANTIES OR CONDITIONS OF ANY KIND, either express or implied.
#  See the License for the specific language governing permissions and
#  limitations under the License.

from openfermion.resource_estimates.utils import QI, QR

from qualtran.bloqs.basic_gates import TGate
from qualtran.bloqs.chemistry.df.select import ProgRotGateArray


def test_rotations():
    num_spin_orb = 108
    num_aux = 360
    num_bits_rot = 10
    num_eig = 13031
<<<<<<< HEAD
    num_bits_state_prep = 10
=======
>>>>>>> 2a9c51cd
    rot = ProgRotGateArray(
        num_aux=num_aux,
        num_eig=num_eig,
        num_spin_orb=num_spin_orb,
        num_bits_rot=num_bits_rot,
        adjoint=False,
    )
    _, counts = rot.call_graph()
    toff = counts[TGate()] // 4
    rot = ProgRotGateArray(
        num_aux=num_aux,
        num_eig=num_eig,
        num_spin_orb=num_spin_orb,
        num_bits_rot=num_bits_rot,
        adjoint=True,
    )
    _, counts = rot.call_graph()
    toff += counts[TGate()] // 4
    toff *= 2  # cost is for the two applications of the (rot, rot^) pair
    # the rot gate array includes the offset addition, qrom and cost for applying the rotations.
    # it does not include the swaps and the controlled Z which is included in the openfermion costs.
    # cost4ah cost4bg cost4df
    # the + 3 is the QROM difference when not loading the one-body part after
    # the reflection in the middle of the circuit.
    nlxi = (num_eig + num_spin_orb // 2 - 1).bit_length()
    cost4ah = 4 * (nlxi - 1)
    # The costs of the QROMs and their inverses in steps 4 (b) and (g).
    cost4bg = (
        QR(num_eig + num_spin_orb // 2, num_spin_orb * num_bits_rot // 2)[1]
        + QI(num_eig + num_spin_orb // 2)[1]
        + QR(num_eig, num_spin_orb * num_bits_rot // 2)[1]
        + QI(num_eig)[1]
    )
    delta_qr = (
        QR(num_eig + num_spin_orb // 2, num_spin_orb * num_bits_rot // 2)[1]
        - QR(num_eig, num_spin_orb * num_bits_rot // 2)[1]
    )
    delta_qi = QI(num_eig + num_spin_orb // 2)[1] - QI(num_eig)[1]
    # The controlled rotations in steps 4 (d) and (f).
    cost4df = 4 * num_spin_orb * (num_bits_rot - 2)
    # The controlled Z operations in the middle for step 4 (e).
    of_cost = cost4ah + cost4bg + cost4df
    toff -= delta_qr + delta_qi
<<<<<<< HEAD
    print(4 * (delta_qr + delta_qi))
=======
>>>>>>> 2a9c51cd
    assert toff == of_cost<|MERGE_RESOLUTION|>--- conflicted
+++ resolved
@@ -23,10 +23,6 @@
     num_aux = 360
     num_bits_rot = 10
     num_eig = 13031
-<<<<<<< HEAD
-    num_bits_state_prep = 10
-=======
->>>>>>> 2a9c51cd
     rot = ProgRotGateArray(
         num_aux=num_aux,
         num_eig=num_eig,
@@ -70,8 +66,4 @@
     # The controlled Z operations in the middle for step 4 (e).
     of_cost = cost4ah + cost4bg + cost4df
     toff -= delta_qr + delta_qi
-<<<<<<< HEAD
-    print(4 * (delta_qr + delta_qi))
-=======
->>>>>>> 2a9c51cd
     assert toff == of_cost
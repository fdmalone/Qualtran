--- conflicted
+++ resolved
@@ -496,19 +496,11 @@
         return t_complexity(LessThanEqual(self.a_bitsize, self.b_bitsize))
 
     def wire_symbol(self, soq: Soquet) -> WireSymbol:
-<<<<<<< HEAD
-        if soq.name == 'a':
-            return TextBox("In(a)")
-        if soq.name == 'b':
-            return TextBox("In(b)")
-        elif soq.name == 'target':
-=======
         if soq.reg.name == 'a':
             return TextBox("In(a)")
         if soq.reg.name == 'b':
             return TextBox("In(b)")
         elif soq.reg.name == 'target':
->>>>>>> cf7db8b9
             return TextBox("⨁(a > b)")
 
     def build_call_graph(self, ssa: 'SympySymbolAllocator') -> Set['BloqCountT']:

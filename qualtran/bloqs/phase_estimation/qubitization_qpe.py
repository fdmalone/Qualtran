--- conflicted
+++ resolved
@@ -200,7 +200,6 @@
     N = x_dim * y_dim * 2
     qlambda = 2 * N * t + (N * mu) // 2
     qpe_eps = algo_eps / (qlambda * np.sqrt(2))
-<<<<<<< HEAD
     qubitization_qpe_hubbard_model = QubitizationQPE.from_standard_deviation_eps(walk, qpe_eps)
     return qubitization_qpe_hubbard_model
 
@@ -236,7 +235,6 @@
     qpe_eps = algo_eps / (qlambda * np.sqrt(2))
     qubitization_qpe_chem_thc = QubitizationQPE.from_standard_deviation_eps(walk, qpe_eps)
     return qubitization_qpe_chem_thc
-=======
     qubitization_qpe_hubbard_model_large = QubitizationQPE.from_standard_deviation_eps(
         walk, qpe_eps
     )
@@ -267,6 +265,9 @@
 _QUBITIZATION_QPE_DOC = BloqDocSpec(
     bloq_cls=QubitizationQPE,
     import_line='from qualtran.bloqs.phase_estimation.qubitization_qpe import QubitizationQPE',
-    examples=(_qubitization_qpe_hubbard_model_small, _qubitization_qpe_sparse_chem),
-)
->>>>>>> 49fe6b88
+    examples=(
+        _qubitization_qpe_hubbard_model_small,
+        _qubitization_qpe_sparse_chem,
+        _qubitization_qpe_chem_thc,
+    ),
+)
#  Copyright 2023 Google LLC
#
#  Licensed under the Apache License, Version 2.0 (the "License");
#  you may not use this file except in compliance with the License.
#  You may obtain a copy of the License at
#
#      https://www.apache.org/licenses/LICENSE-2.0
#
#  Unless required by applicable law or agreed to in writing, software
#  distributed under the License is distributed on an "AS IS" BASIS,
#  WITHOUT WARRANTIES OR CONDITIONS OF ANY KIND, either express or implied.
#  See the License for the specific language governing permissions and
#  limitations under the License.

r"""Bloqs for constructing quantum walks from Select and Prepare operators.

The spectrum of a quantum Hamiltonian can be encoded in the spectrum of a quantum "walk"
operator. The Prepare and Select subroutines are carefully designed so that the Hamiltonian
$H$ is encoded as a projection of Select onto the state prepared by Prepare:

$$
\mathrm{PREPARE}|0\rangle = |\mathcal{L}\rangle \\
(\langle \mathcal{L} | \otimes \mathbb{1}) \mathrm{SELECT} (|\mathcal{L} \rangle \otimes \mathbb{1}) = H / \lambda
$$.
sum_of_l1
We first document the SelectOracle and PrepareOracle abstract base bloqs, and then show
how they can be combined in `QubitizationWalkOperator`.
"""

from functools import cached_property
from typing import Iterator, Optional, Tuple, Union

import attrs
import cirq
import numpy as np
from numpy.typing import NDArray

from qualtran import bloq_example, BloqDocSpec, CtrlSpec, Register, Signature
from qualtran._infra.gate_with_registers import GateWithRegisters, total_bits
from qualtran._infra.single_qubit_controlled import SpecializedSingleQubitControlledExtension
from qualtran.bloqs.block_encoding.lcu_block_encoding import (
    BlackBoxPrepare,
    LCUBlockEncoding,
    LCUBlockEncodingZeroState,
)
from qualtran.bloqs.reflections.reflection_using_prepare import ReflectionUsingPrepare
from qualtran.bloqs.state_preparation.prepare_base import PrepareOracle
from qualtran.resource_counting.generalizers import (
    cirq_to_bloqs,
    ignore_cliffords,
    ignore_split_join,
)
from qualtran.symbolics import SymbolicFloat


@attrs.frozen(cache_hash=True)
class QubitizationWalkOperator(GateWithRegisters, SpecializedSingleQubitControlledExtension):  # type: ignore[misc]
    r"""Construct a Szegedy Quantum Walk operator using LCU oracles SELECT and PREPARE.

    For a Hamiltonian $H = \sum_l w_l H_l$ (where coefficients $w_l > 0$ and $H_l$ are unitaries),
    This bloq constructs a Szegedy quantum walk operator $W = R_{L} \cdot \mathrm{SELECT}$,
    which is a product of two reflections:
     - $R_L = (2|L\rangle\langle L| - I)$ and
     - $\mathrm{SELECT}=\sum_l |l\rangle\langle l|H_l$.

    The action of $W$ partitions the Hilbert space into a direct sum of two-dimensional irreducible
    vector spaces giving it the name "qubitization".
    For an arbitrary eigenstate $|k\rangle$ of $H$ with eigenvalue $E_k$,
    the two-dimensional space is spanned by $|L\rangle|k\rangle$ and
    an orthogonal state $\phi_k$. In this space, $W$ implements a Pauli-Y rotation by an angle of
    $-2\arccos(E_k / \lambda)$ where $\lambda = \sum_l w_l$. That is,
    $W = e^{i \arccos(E_k / \lambda) Y}$.

    Thus, the walk operator $W$ encodes the spectrum of $H$ as a function of eigenphases of $W$,
    specifically $\mathrm{spectrum}(H) = \lambda \cos(\arg(\mathrm{spectrum}(W)))$
    where $\arg(e^{i\phi}) = \phi$.

    Args:
        select: The SELECT lcu gate implementing $\mathrm{SELECT}=\sum_{l}|l\rangle\langle l|H_{l}$.
        prepare: Then PREPARE lcu gate implementing
            $\mathrm{PREPARE}|0\dots 0\rangle = \sum_l \sqrt{\frac{w_{l}}{\lambda}}
            |l\rangle = |L\rangle$
        control_val: If 0/1, a controlled version of the walk operator is constructed. Defaults to
            None, in which case the resulting walk operator is not controlled.

    References:
        [Encoding Electronic Spectra in Quantum Circuits with Linear T Complexity](https://arxiv.org/abs/1805.03662).
        Babbush et. al. (2018). Figure 1.
    """

    block_encoding: Union[LCUBlockEncoding, LCUBlockEncodingZeroState]
    control_val: Optional[int] = None
    uncompute: bool = False

    @cached_property
    def control_registers(self) -> Tuple[Register, ...]:
        return self.block_encoding.control_registers

    @cached_property
    def selection_registers(self) -> Tuple[Register, ...]:
        return self.block_encoding.selection_registers

    @cached_property
    def target_registers(self) -> Tuple[Register, ...]:
        return self.block_encoding.target_registers

    @cached_property
    def junk_registers(self) -> Tuple[Register, ...]:
        return self.block_encoding.junk_registers

    @cached_property
    def signature(self) -> Signature:
        return Signature(
            [
                *self.control_registers,
                *self.selection_registers,
                *self.target_registers,
                *self.junk_registers,
            ]
        )

    @cached_property
    def reflect(self) -> ReflectionUsingPrepare:
        return ReflectionUsingPrepare(
            self.block_encoding.signal_state, control_val=self.control_val, global_phase=-1
        )

    @cached_property
    def sum_of_lcu_coefficients(self) -> Optional[SymbolicFloat]:
        r"""value of $\lambda$, i.e. sum of absolute values of coefficients $w_l$."""
        return self.block_encoding.alpha

    def decompose_from_registers(
        self,
        context: cirq.DecompositionContext,
        **quregs: NDArray[cirq.Qid],  # type:ignore[type-var]
    ) -> Iterator[cirq.OP_TREE]:
        select_reg = {reg.name: quregs[reg.name] for reg in self.block_encoding.signature}

        reflect_reg = {reg.name: quregs[reg.name] for reg in self.reflect.signature}
        if self.uncompute:
            yield self.reflect.adjoint().on_registers(**reflect_reg)
            yield self.block_encoding.adjoint().on_registers(**select_reg)
        else:
            yield self.block_encoding.on_registers(**select_reg)
            yield self.reflect.on_registers(**reflect_reg)

    def get_single_qubit_controlled_bloq(self, control_val: int) -> 'QubitizationWalkOperator':
        assert self.control_val is None
        c_block = self.block_encoding.controlled(ctrl_spec=CtrlSpec(cvs=control_val))
        if not isinstance(c_block, (LCUBlockEncoding, LCUBlockEncodingZeroState)):
            raise TypeError(
                f"controlled version of {self.block_encoding} = {c_block} must also be a SelectOracle"
            )
        return attrs.evolve(self, block_encoding=c_block, control_val=control_val)

    def _circuit_diagram_info_(self, args: cirq.CircuitDiagramInfoArgs) -> cirq.CircuitDiagramInfo:
        wire_symbols = ['@' if self.control_val else '@(0)'] * total_bits(self.control_registers)
        wire_symbols += ['W'] * (total_bits(self.signature) - total_bits(self.control_registers))
        return cirq.CircuitDiagramInfo(wire_symbols=wire_symbols)

    def adjoint(self) -> 'QubitizationWalkOperator':
        return attrs.evolve(self, uncompute=not self.uncompute)

    @cached_property
    def prepare(self) -> Union[PrepareOracle, BlackBoxPrepare]:
        """Get the Prepare bloq if appropriate from the block encoding."""
        if isinstance(self.block_encoding, (LCUBlockEncoding, LCUBlockEncodingZeroState)):
            return self.block_encoding.prepare
        raise ValueError(f"Prepare bloq not implemented for {self.block_encoding}.")


@bloq_example(generalizer=[cirq_to_bloqs, ignore_split_join, ignore_cliffords])
def _walk_op() -> QubitizationWalkOperator:
    from qualtran.bloqs.chemistry.ising.walk_operator import get_walk_operator_for_1d_ising_model

    walk_op, _ = get_walk_operator_for_1d_ising_model(4, 2e-1)
    return walk_op


@bloq_example(generalizer=[cirq_to_bloqs, ignore_split_join, ignore_cliffords])
def _thc_walk_op() -> QubitizationWalkOperator:
    from openfermion.resource_estimates.utils import QI

    from qualtran.bloqs.chemistry.thc.prepare_test import build_random_test_integrals
    from qualtran.bloqs.chemistry.thc.walk_operator import get_walk_operator_for_thc_ham

    # Li et al parameters from openfermion.resource_estimates.thc.compute_cost_thc_test
    num_spinorb = 152
    num_bits_state_prep = 10
    num_bits_rot = 20
    thc_dim = 450
    num_spat = num_spinorb // 2
<<<<<<< HEAD
    tpq = np.random.normal(size=(num_spat, num_spat))
    tpq = 0.5 * (tpq + tpq) / 2
    eta = np.random.normal(size=(thc_dim, num_spat))
    zeta = np.random.normal(size=(thc_dim, thc_dim))
    zeta = 0.5 * (zeta + zeta) / 2
    qroam_blocking_factor = np.power(2, QI(thc_dim + num_spat)[0])
    thc_walk_op = get_walk_operator_for_thc_ham(
        tpq,
        eta,
=======
    t_l, zeta = build_random_test_integrals(thc_dim, num_spinorb // 2, seed=7)
    qroam_blocking_factor = np.power(2, QI(thc_dim + num_spat)[0])
    thc_walk_op = get_walk_operator_for_thc_ham(
        t_l,
>>>>>>> 3df422ab
        zeta,
        num_bits_state_prep=num_bits_state_prep,
        num_bits_theta=num_bits_rot,
        kr1=qroam_blocking_factor,
        kr2=qroam_blocking_factor,
    )
    return thc_walk_op


@bloq_example(generalizer=[cirq_to_bloqs, ignore_split_join, ignore_cliffords])
def _walk_op_chem_sparse() -> QubitizationWalkOperator:
    from qualtran.bloqs.chemistry.sparse.prepare_test import build_random_test_integrals
    from qualtran.bloqs.chemistry.sparse.walk_operator import get_walk_operator_for_sparse_chem_ham

    num_spin_orb = 8
    num_bits_rot_aa = 8
    num_bits_state_prep = 12
    tpq, eris = build_random_test_integrals(num_spin_orb // 2)
    walk_op_chem_sparse = get_walk_operator_for_sparse_chem_ham(
        tpq, eris, num_bits_rot_aa=num_bits_rot_aa, num_bits_state_prep=num_bits_state_prep
    )
    return walk_op_chem_sparse


_QUBITIZATION_WALK_DOC = BloqDocSpec(
    bloq_cls=QubitizationWalkOperator, examples=(_walk_op, _thc_walk_op, _walk_op_chem_sparse)
)<|MERGE_RESOLUTION|>--- conflicted
+++ resolved
@@ -191,22 +191,10 @@
     num_bits_rot = 20
     thc_dim = 450
     num_spat = num_spinorb // 2
-<<<<<<< HEAD
-    tpq = np.random.normal(size=(num_spat, num_spat))
-    tpq = 0.5 * (tpq + tpq) / 2
-    eta = np.random.normal(size=(thc_dim, num_spat))
-    zeta = np.random.normal(size=(thc_dim, thc_dim))
-    zeta = 0.5 * (zeta + zeta) / 2
-    qroam_blocking_factor = np.power(2, QI(thc_dim + num_spat)[0])
-    thc_walk_op = get_walk_operator_for_thc_ham(
-        tpq,
-        eta,
-=======
     t_l, zeta = build_random_test_integrals(thc_dim, num_spinorb // 2, seed=7)
     qroam_blocking_factor = np.power(2, QI(thc_dim + num_spat)[0])
     thc_walk_op = get_walk_operator_for_thc_ham(
         t_l,
->>>>>>> 3df422ab
         zeta,
         num_bits_state_prep=num_bits_state_prep,
         num_bits_theta=num_bits_rot,

{
 "cells": [
  {
   "cell_type": "markdown",
   "id": "8958f7fb",
   "metadata": {
    "cq.autogen": "title_cell"
   },
   "source": [
    "# Block Encoding Interface\n",
    "\n",
    "High level bloqs for defining bloq encodings and operations on block encodings."
   ]
  },
  {
   "cell_type": "code",
   "execution_count": null,
   "id": "335bbf2f",
   "metadata": {
    "cq.autogen": "top_imports"
   },
   "outputs": [],
   "source": [
    "from qualtran import Bloq, CompositeBloq, BloqBuilder, Signature, Register\n",
    "from qualtran import QBit, QInt, QUInt, QAny\n",
    "from qualtran.drawing import show_bloq, show_call_graph, show_counts_sigma\n",
    "from typing import *\n",
    "import numpy as np\n",
    "import sympy\n",
    "import cirq"
   ]
  },
  {
   "cell_type": "markdown",
   "id": "244152ee",
   "metadata": {
    "cq.autogen": "BlockEncoding.bloq_doc.md"
   },
   "source": [
    "## `BlockEncoding`\n",
    "Abstract interface for an arbitrary block encoding.\n",
    "\n",
    "In general, given an $s$-qubit operator $H$ then the $(s+a)$-qubit unitary $B[H] = U$ is\n",
    "a $(\\alpha, a, \\epsilon)$-block encoding of $H$ if it satisfies:\n",
    "\n",
    "$$\n",
    "    \\lVert H - \\alpha (\\langle G|_a\\otimes I_s U |G\\rangle_a \\otimes I_s) \\rVert\n",
    "    \\le \\epsilon,\n",
    "$$\n",
    "\n",
    "where $a$ is an ancilla register and $s$ is the system register, $U$ is a unitary sometimes\n",
    "called a signal oracle, $\\alpha$ is a normalization constant chosen such\n",
    "that  $\\alpha \\ge \\lVert H\\rVert$ (where $\\lVert \\cdot \\rVert$ denotes the\n",
    "spectral norm), and $\\epsilon$ is the precision to which the block encoding\n",
    "is prepared. The state $|G\\rangle_a$ is sometimes called the signal state,\n",
    "and its form depends on the details of the block encoding.\n",
    "\n",
    "For LCU based block encodings with $H = \\sum_l w_l U_l$\n",
    "we have\n",
    "$$\n",
    "U = \\sum_l |l\\rangle\\langle l| \\otimes U_l\n",
    "$$\n",
    "and $|G\\rangle = \\sum_l \\sqrt{\\frac{w_l}{\\alpha}}|l\\rangle_a$, which define the\n",
    "usual SELECT and PREPARE oracles.\n",
    "\n",
    "Other ways of building block encodings exist so we define the abstract base\n",
    "class `BlockEncoding` bloq, which expects values for $\\alpha$, $\\epsilon$,\n",
    "system and ancilla registers and a bloq which prepares the state $|G\\rangle$.\n",
    "\n",
    "Users must specify:\n",
    "1. the normalization constant $\\alpha \\ge \\lVert A \\rVert$, where\n",
    "    $\\lVert \\cdot \\rVert$ denotes the spectral norm.\n",
    "2. the precision to which the block encoding is to be prepared ($\\epsilon$).\n",
    "\n",
    "Developers must provide a method to return a bloq to prepare $|G\\rangle$.\n",
    "\n",
    "#### References\n",
    " - [Hamiltonian Simulation by Qubitization](https://quantum-journal.org/papers/q-2019-07-12-163/).     Low et al. 2019. Sec 2 and 3 for introduction and definition of terms.\n",
    " - [The power of block-encoded matrix powers: improved regression techniques via faster Hamiltonian simulation](https://arxiv.org/abs/1804.01973).     Chakraborty et al. 2018. Definition 3 page 8.\n"
   ]
  },
  {
   "cell_type": "code",
   "execution_count": null,
   "id": "0b6cc934",
   "metadata": {
    "cq.autogen": "BlockEncoding.bloq_doc.py"
   },
   "outputs": [],
   "source": [
    "from qualtran.bloqs.block_encoding import BlockEncoding"
   ]
<<<<<<< HEAD
  },
  {
   "cell_type": "markdown",
   "id": "a3e033df",
   "metadata": {
    "cq.autogen": "LCUBlockEncoding.bloq_doc.md"
   },
   "source": [
    "## `LCUBlockEncoding`\n",
    "LCU based block encoding using SELECT and PREPARE oracles.\n",
    "\n",
    "Builds the block encoding via\n",
    "$$\n",
    "    B[H] = \\mathrm{SELECT}\n",
    "$$\n",
    "\n",
    "$$\n",
    "    \\mathrm{SELECT} |l\\rangle_a|\\psi\\rangle_s = |l\\rangle_a U_l |\\psi\\rangle_s.\n",
    "$$\n",
    "\n",
    "The Hamiltonian can be extracted via\n",
    "\n",
    "$$\n",
    "    \\langle G | B[H] | G \\rangle = H / \\alpha\n",
    "$$\n",
    "\n",
    "where\n",
    "\n",
    "$$\n",
    "    |G\\rangle = \\mathrm{PREPARE} |0\\rangle_a = \\sum_l \\sqrt{\\frac{w_l}{\\alpha}} |l\\rangle_a,\n",
    "$$\n",
    "\n",
    "The ancilla register is at least of size $\\log L$.\n",
    "\n",
    "In our implementations we typically split the ancilla registers into\n",
    "selection registers (i.e.  the $l$ registers above) and junk registers which\n",
    "are extra qubits needed by state preparation but not controlled upon during\n",
    "SELECT.\n",
    "\n",
    "#### Parameters\n",
    " - `alpha`: The normalization constant upper bounding the spectral norm of the Hamiltonian. Often called lambda.\n",
    " - `epsilon`: The precision to which the block encoding is performed. Currently this isn't used: see https://github.com/quantumlib/Qualtran/issues/985\n",
    " - `select`: The bloq implementing the `SelectOracle` interface.\n",
    " - `prepare`: The bloq implementing the `PrepareOracle` interface. \n",
    "\n",
    "#### Registers\n",
    " - `selection`: The combined selection register.\n",
    " - `junk`: Additional junk registers not prepared upon.\n",
    " - `system`: The combined system register. \n",
    "\n",
    "#### References\n",
    " - [Hamiltonian Simulation by Qubitization](https://quantum-journal.org/papers/q-2019-07-12-163/).     Low et al. 2019. Sec 3.1, page 7 and 8 for high level overview and definitions. A     block encoding is called a standard form encoding there.\n",
    " - [The power of block-encoded matrix powers: improved regression techniques via faster Hamiltonian simulation](https://arxiv.org/abs/1804.01973).     Chakraborty et al. 2018. Definition 3 page 8.\n"
   ]
  },
  {
   "cell_type": "code",
   "execution_count": null,
   "id": "11412b7b",
   "metadata": {
    "cq.autogen": "LCUBlockEncoding.bloq_doc.py"
   },
   "outputs": [],
   "source": [
    "from qualtran.bloqs.block_encoding import LCUBlockEncoding"
   ]
  },
  {
   "cell_type": "markdown",
   "id": "3a09fa48",
   "metadata": {
    "cq.autogen": "LCUBlockEncoding.example_instances.md"
   },
   "source": [
    "### Example Instances"
   ]
  },
  {
   "cell_type": "code",
   "execution_count": null,
   "id": "482839c7",
   "metadata": {
    "cq.autogen": "LCUBlockEncoding.lcu_block"
   },
   "outputs": [],
   "source": [
    "from qualtran.bloqs.chemistry.hubbard_model.qubitization import PrepareHubbard, SelectHubbard\n",
    "\n",
    "# 3x3 hubbard model U/t = 4\n",
    "dim = 3\n",
    "select = SelectHubbard(x_dim=dim, y_dim=dim)\n",
    "U = 4\n",
    "t = 1\n",
    "prepare = PrepareHubbard(x_dim=dim, y_dim=dim, t=t, u=U)\n",
    "N = dim * dim * 2\n",
    "lcu_block = LCUBlockEncoding(select=select, prepare=prepare, epsilon=0.0)"
   ]
  },
  {
   "cell_type": "code",
   "execution_count": null,
   "id": "fac89410",
   "metadata": {
    "cq.autogen": "LCUBlockEncoding.black_box_lcu_block"
   },
   "outputs": [],
   "source": [
    "from qualtran.bloqs.block_encoding import BlackBoxPrepare, BlackBoxSelect\n",
    "from qualtran.bloqs.chemistry.hubbard_model.qubitization import PrepareHubbard, SelectHubbard\n",
    "\n",
    "# 3x3 hubbard model U/t = 4\n",
    "dim = 3\n",
    "select = SelectHubbard(x_dim=dim, y_dim=dim)\n",
    "U = 4\n",
    "t = 1\n",
    "prepare = PrepareHubbard(x_dim=dim, y_dim=dim, t=t, u=U)\n",
    "N = dim * dim * 2\n",
    "qlambda = 2 * N * t + (N * U) // 2\n",
    "black_box_lcu_block = LCUBlockEncoding(\n",
    "    select=BlackBoxSelect(select), prepare=BlackBoxPrepare(prepare)\n",
    ")"
   ]
  },
  {
   "cell_type": "markdown",
   "id": "60ad2a30",
   "metadata": {
    "cq.autogen": "LCUBlockEncoding.graphical_signature.md"
   },
   "source": [
    "#### Graphical Signature"
   ]
  },
  {
   "cell_type": "code",
   "execution_count": null,
   "id": "5aad465d",
   "metadata": {
    "cq.autogen": "LCUBlockEncoding.graphical_signature.py"
   },
   "outputs": [],
   "source": [
    "from qualtran.drawing import show_bloqs\n",
    "show_bloqs([lcu_block, black_box_lcu_block],\n",
    "           ['`lcu_block`', '`black_box_lcu_block`'])"
   ]
  },
  {
   "cell_type": "markdown",
   "id": "4039e3dd",
   "metadata": {
    "cq.autogen": "LCUBlockEncoding.call_graph.md"
   },
   "source": [
    "### Call Graph"
   ]
  },
  {
   "cell_type": "code",
   "execution_count": null,
   "id": "70e0c7f9",
   "metadata": {
    "cq.autogen": "LCUBlockEncoding.call_graph.py"
   },
   "outputs": [],
   "source": [
    "from qualtran.resource_counting.generalizers import ignore_split_join\n",
    "lcu_block_g, lcu_block_sigma = lcu_block.call_graph(max_depth=1, generalizer=ignore_split_join)\n",
    "show_call_graph(lcu_block_g)\n",
    "show_counts_sigma(lcu_block_sigma)"
   ]
  },
  {
   "cell_type": "markdown",
   "id": "91604dbe",
   "metadata": {
    "cq.autogen": "LCUBlockEncodingZeroState.bloq_doc.md"
   },
   "source": [
    "## `LCUBlockEncodingZeroState`\n",
    "LCU based block encoding using SELECT and PREPARE oracles.\n",
    "\n",
    "Builds the standard block encoding from an LCU as\n",
    "$$\n",
    "    B[H] = \\mathrm{PREPARE}^\\dagger \\cdot \\mathrm{SELECT} \\cdot \\mathrm{PREPARE},\n",
    "$$\n",
    "where\n",
    "$$\n",
    "    \\mathrm{PREPARE} |0\\rangle_a = \\sum_l \\sqrt{\\frac{w_l}{\\alpha}} |l\\rangle_a,\n",
    "$$\n",
    "and\n",
    "$$\n",
    "    \\mathrm{SELECT} |l\\rangle_a|\\psi\\rangle_s = |l\\rangle_a U_l |\\psi\\rangle_s.\n",
    "$$\n",
    "\n",
    "The Hamiltonian can be extracted via\n",
    "\n",
    "$$\n",
    "    \\langle G | B[H] | G \\rangle = H / \\alpha,\n",
    "$$\n",
    "where $|G\\rangle_a = I_a |0\\rangle_a$\n",
    "\n",
    "The ancilla register is at least of size $\\log L$.\n",
    "\n",
    "In our implementations we typically split the ancilla registers into\n",
    "selection registers (i.e.  the $l$ registers above) and junk registers which\n",
    "are extra qubits needed by state preparation but not controlled upon during\n",
    "SELECT.\n",
    "\n",
    "#### Parameters\n",
    " - `select`: The bloq implementing the `SelectOracle` interface.\n",
    " - `prepare`: The bloq implementing the `PrepareOracle` interface.\n",
    " - `epsilon`: The precision to which the block encoding is performed. Currently this isn't used: see https://github.com/quantumlib/Qualtran/issues/985 \n",
    "\n",
    "#### Registers\n",
    " - `selection`: The combined selection register.\n",
    " - `junk`: Additional junk registers not prepared upon.\n",
    " - `system`: The combined system register. \n",
    "\n",
    "#### References\n",
    " - [Hamiltonian Simulation by Qubitization](https://quantum-journal.org/papers/q-2019-07-12-163/).     Low et al. 2019. Sec 3.1, page 7 and 8 for high level overview and definitions. A     block encoding is called a standard form encoding there.\n",
    " - [The power of block-encoded matrix powers: improved regression techniques via faster Hamiltonian simulation](https://arxiv.org/abs/1804.01973).     Chakraborty et al. 2018. Definition 3 page 8.\n"
   ]
  },
  {
   "cell_type": "code",
   "execution_count": null,
   "id": "043e5b1f",
   "metadata": {
    "cq.autogen": "LCUBlockEncodingZeroState.bloq_doc.py"
   },
   "outputs": [],
   "source": [
    "from qualtran.bloqs.block_encoding import LCUBlockEncodingZeroState"
   ]
  },
  {
   "cell_type": "markdown",
   "id": "a568474d",
   "metadata": {
    "cq.autogen": "LCUBlockEncodingZeroState.example_instances.md"
   },
   "source": [
    "### Example Instances"
   ]
  },
  {
   "cell_type": "code",
   "execution_count": null,
   "id": "34006938",
   "metadata": {
    "cq.autogen": "LCUBlockEncodingZeroState.lcu_zero_state_block"
   },
   "outputs": [],
   "source": [
    "from qualtran.bloqs.chemistry.hubbard_model.qubitization import PrepareHubbard, SelectHubbard\n",
    "\n",
    "# 3x3 hubbard model U/t = 4\n",
    "dim = 3\n",
    "select = SelectHubbard(x_dim=dim, y_dim=dim)\n",
    "U = 4\n",
    "t = 1\n",
    "prepare = PrepareHubbard(x_dim=dim, y_dim=dim, t=t, u=U)\n",
    "N = dim * dim * 2\n",
    "qlambda = 2 * N * t + (N * U) // 2\n",
    "lcu_zero_state_block = LCUBlockEncodingZeroState(select=select, prepare=prepare)"
   ]
  },
  {
   "cell_type": "code",
   "execution_count": null,
   "id": "8724a17c",
   "metadata": {
    "cq.autogen": "LCUBlockEncodingZeroState.black_box_lcu_zero_state_block"
   },
   "outputs": [],
   "source": [
    "from qualtran.bloqs.block_encoding import BlackBoxPrepare, BlackBoxSelect\n",
    "from qualtran.bloqs.chemistry.hubbard_model.qubitization import PrepareHubbard, SelectHubbard\n",
    "\n",
    "# 3x3 hubbard model U/t = 4\n",
    "dim = 3\n",
    "select = SelectHubbard(x_dim=dim, y_dim=dim)\n",
    "U = 4\n",
    "t = 1\n",
    "prepare = PrepareHubbard(x_dim=dim, y_dim=dim, t=t, u=U)\n",
    "N = dim * dim * 2\n",
    "black_box_lcu_zero_state_block = LCUBlockEncodingZeroState(\n",
    "    select=BlackBoxSelect(select), prepare=BlackBoxPrepare(prepare)\n",
    ")"
   ]
  },
  {
   "cell_type": "markdown",
   "id": "60d7eee0",
   "metadata": {
    "cq.autogen": "LCUBlockEncodingZeroState.graphical_signature.md"
   },
   "source": [
    "#### Graphical Signature"
   ]
  },
  {
   "cell_type": "code",
   "execution_count": null,
   "id": "330c111e",
   "metadata": {
    "cq.autogen": "LCUBlockEncodingZeroState.graphical_signature.py"
   },
   "outputs": [],
   "source": [
    "from qualtran.drawing import show_bloqs\n",
    "show_bloqs([lcu_zero_state_block, black_box_lcu_zero_state_block],\n",
    "           ['`lcu_zero_state_block`', '`black_box_lcu_zero_state_block`'])"
   ]
  },
  {
   "cell_type": "markdown",
   "id": "14fcb4fd",
   "metadata": {
    "cq.autogen": "LCUBlockEncodingZeroState.call_graph.md"
   },
   "source": [
    "### Call Graph"
   ]
  },
  {
   "cell_type": "code",
   "execution_count": null,
   "id": "9e3c81b0",
   "metadata": {
    "cq.autogen": "LCUBlockEncodingZeroState.call_graph.py"
   },
   "outputs": [],
   "source": [
    "from qualtran.resource_counting.generalizers import ignore_split_join\n",
    "lcu_zero_state_block_g, lcu_zero_state_block_sigma = lcu_zero_state_block.call_graph(max_depth=1, generalizer=ignore_split_join)\n",
    "show_call_graph(lcu_zero_state_block_g)\n",
    "show_counts_sigma(lcu_zero_state_block_sigma)"
   ]
  },
  {
   "cell_type": "markdown",
   "id": "a33919d6",
   "metadata": {
    "cq.autogen": "ChebyshevPolynomial.bloq_doc.md"
   },
   "source": [
    "## `ChebyshevPolynomial`\n",
    "Block encoding of $T_j[H]$ where $T_j$ is the $j$-th Chebyshev polynomial.\n",
    "\n",
    "Here H is a Hamiltonian with spectral norm $|H| \\le 1$, we assume we have\n",
    "an $n_L$ qubit ancilla register, and assume that $j > 0$ to avoid block\n",
    "encoding the identity operator.\n",
    "\n",
    "Recall:\n",
    "\n",
    "\\begin{align*}\n",
    "    T_0[H] &= \\mathbb{1} \\\\\n",
    "    T_1[H] &= H \\\\\n",
    "    T_2[H] &= 2 H^2 - \\mathbb{1} \\\\\n",
    "    T_3[H] &= 4 H^3 - 3 H \\\\\n",
    "    &\\dots\n",
    "\\end{align*}\n",
    "\n",
    "See https://github.com/quantumlib/Qualtran/issues/984 for an alternative.\n",
    "\n",
    "#### Parameters\n",
    " - `block_encoding`: Block encoding of a Hamiltonian $H$, $\\mathcal{B}[H]$. Assumes the $|G\\rangle$ state of the block encoding is the identity operator.\n",
    " - `order`: order of Chebychev polynomial. \n",
    "\n",
    "#### References\n",
    " - [Quantum computing enhanced computational catalysis](https://arxiv.org/abs/2007.14460).     von Burg et al. 2007. Page 45; Theorem 1.\n"
   ]
  },
  {
   "cell_type": "code",
   "execution_count": null,
   "id": "83c75860",
   "metadata": {
    "cq.autogen": "ChebyshevPolynomial.bloq_doc.py"
   },
   "outputs": [],
   "source": [
    "from qualtran.bloqs.block_encoding import ChebyshevPolynomial"
   ]
  },
  {
   "cell_type": "markdown",
   "id": "738715cd",
   "metadata": {
    "cq.autogen": "ChebyshevPolynomial.example_instances.md"
   },
   "source": [
    "### Example Instances"
   ]
  },
  {
   "cell_type": "code",
   "execution_count": null,
   "id": "63d2d2ac",
   "metadata": {
    "cq.autogen": "ChebyshevPolynomial.chebyshev_poly"
   },
   "outputs": [],
   "source": [
    "from qualtran.bloqs.block_encoding import LCUBlockEncodingZeroState\n",
    "from qualtran.bloqs.chemistry.hubbard_model.qubitization import PrepareHubbard, SelectHubbard\n",
    "\n",
    "dim = 3\n",
    "select = SelectHubbard(x_dim=dim, y_dim=dim)\n",
    "U = 4\n",
    "t = 1\n",
    "prepare = PrepareHubbard(x_dim=dim, y_dim=dim, t=t, u=U)\n",
    "block_bloq = LCUBlockEncodingZeroState(select=select, prepare=prepare)\n",
    "chebyshev_poly = ChebyshevPolynomial(block_bloq, order=3)"
   ]
  },
  {
   "cell_type": "code",
   "execution_count": null,
   "id": "e8c8161d",
   "metadata": {
    "cq.autogen": "ChebyshevPolynomial.black_box_chebyshev_poly"
   },
   "outputs": [],
   "source": [
    "from qualtran.bloqs.block_encoding import (\n",
    "    BlackBoxPrepare,\n",
    "    BlackBoxSelect,\n",
    "    LCUBlockEncodingZeroState,\n",
    ")\n",
    "from qualtran.bloqs.chemistry.hubbard_model.qubitization import PrepareHubbard, SelectHubbard\n",
    "\n",
    "dim = 3\n",
    "select = SelectHubbard(x_dim=dim, y_dim=dim)\n",
    "U = 4\n",
    "t = 1\n",
    "prepare = PrepareHubbard(x_dim=dim, y_dim=dim, t=t, u=U)\n",
    "black_box_block_bloq = LCUBlockEncodingZeroState(\n",
    "    select=BlackBoxSelect(select), prepare=BlackBoxPrepare(prepare)\n",
    ")\n",
    "black_box_chebyshev_poly = ChebyshevPolynomial(black_box_block_bloq, order=3)"
   ]
  },
  {
   "cell_type": "markdown",
   "id": "ad6e097e",
   "metadata": {
    "cq.autogen": "ChebyshevPolynomial.graphical_signature.md"
   },
   "source": [
    "#### Graphical Signature"
   ]
  },
  {
   "cell_type": "code",
   "execution_count": null,
   "id": "1d24eb7b",
   "metadata": {
    "cq.autogen": "ChebyshevPolynomial.graphical_signature.py"
   },
   "outputs": [],
   "source": [
    "from qualtran.drawing import show_bloqs\n",
    "show_bloqs([chebyshev_poly, black_box_chebyshev_poly],\n",
    "           ['`chebyshev_poly`', '`black_box_chebyshev_poly`'])"
   ]
  },
  {
   "cell_type": "markdown",
   "id": "e3bad495",
   "metadata": {
    "cq.autogen": "ChebyshevPolynomial.call_graph.md"
   },
   "source": [
    "### Call Graph"
   ]
  },
  {
   "cell_type": "code",
   "execution_count": null,
   "id": "f5018c11",
   "metadata": {
    "cq.autogen": "ChebyshevPolynomial.call_graph.py"
   },
   "outputs": [],
   "source": [
    "from qualtran.resource_counting.generalizers import ignore_split_join\n",
    "chebyshev_poly_g, chebyshev_poly_sigma = chebyshev_poly.call_graph(max_depth=1, generalizer=ignore_split_join)\n",
    "show_call_graph(chebyshev_poly_g)\n",
    "show_counts_sigma(chebyshev_poly_sigma)"
   ]
  },
  {
   "cell_type": "markdown",
   "id": "700368a9",
   "metadata": {
    "cq.autogen": "Unitary.bloq_doc.md"
   },
   "source": [
    "## `Unitary`\n",
    "Trivial block encoding of a unitary operator.\n",
    "\n",
    "Builds the block encoding as\n",
    "$\n",
    "    B[U] = U\n",
    "$\n",
    "where $U$ is a unitary operator. Here, $B[U]$ is a $(1, 0, 0)$-block encoding of $U$.\n",
    "\n",
    "#### Parameters\n",
    " - `U`: The unitary operator to block-encode.\n",
    " - `alpha`: The normalization factor (default 1).\n",
    " - `ancilla_bitsize`: The number of ancilla bits (default 0).\n",
    " - `resource_bitsize`: The number of resource bits (default 0).\n",
    " - `epsilon`: The precision parameter (default 0). \n",
    "\n",
    "#### Registers\n",
    " - `system`: The system register.\n",
    " - `ancilla`: The ancilla register (present only if bitsize > 0).\n",
    " - `resource`: The resource register (present only if bitsize > 0).\n"
   ]
  },
  {
   "cell_type": "code",
   "execution_count": null,
   "id": "69e80c37",
   "metadata": {
    "cq.autogen": "Unitary.bloq_doc.py"
   },
   "outputs": [],
   "source": [
    "from qualtran.bloqs.block_encoding import Unitary"
   ]
  },
  {
   "cell_type": "markdown",
   "id": "853ccd95",
   "metadata": {
    "cq.autogen": "Unitary.example_instances.md"
   },
   "source": [
    "### Example Instances"
   ]
  },
  {
   "cell_type": "code",
   "execution_count": null,
   "id": "af1f5871",
   "metadata": {
    "cq.autogen": "Unitary.unitary_block_encoding"
   },
   "outputs": [],
   "source": [
    "from qualtran.bloqs.basic_gates import TGate\n",
    "\n",
    "unitary_block_encoding = Unitary(TGate())"
   ]
  },
  {
   "cell_type": "code",
   "execution_count": null,
   "id": "92979e8f",
   "metadata": {
    "cq.autogen": "Unitary.unitary_block_encoding_properties"
   },
   "outputs": [],
   "source": [
    "from attrs import evolve\n",
    "\n",
    "from qualtran.bloqs.basic_gates import TGate\n",
    "\n",
    "unitary_block_encoding_properties = evolve(\n",
    "    Unitary(TGate()), alpha=0.5, ancilla_bitsize=2, resource_bitsize=1, epsilon=0.01\n",
    ")"
   ]
  },
  {
   "cell_type": "markdown",
   "id": "85b9c065",
   "metadata": {
    "cq.autogen": "Unitary.graphical_signature.md"
   },
   "source": [
    "#### Graphical Signature"
   ]
  },
  {
   "cell_type": "code",
   "execution_count": null,
   "id": "47675855",
   "metadata": {
    "cq.autogen": "Unitary.graphical_signature.py"
   },
   "outputs": [],
   "source": [
    "from qualtran.drawing import show_bloqs\n",
    "show_bloqs([unitary_block_encoding, unitary_block_encoding_properties],\n",
    "           ['`unitary_block_encoding`', '`unitary_block_encoding_properties`'])"
   ]
  },
  {
   "cell_type": "markdown",
   "id": "36167a23",
   "metadata": {
    "cq.autogen": "Unitary.call_graph.md"
   },
   "source": [
    "### Call Graph"
   ]
  },
  {
   "cell_type": "code",
   "execution_count": null,
   "id": "97a218a8",
   "metadata": {
    "cq.autogen": "Unitary.call_graph.py"
   },
   "outputs": [],
   "source": [
    "from qualtran.resource_counting.generalizers import ignore_split_join\n",
    "unitary_block_encoding_g, unitary_block_encoding_sigma = unitary_block_encoding.call_graph(max_depth=1, generalizer=ignore_split_join)\n",
    "show_call_graph(unitary_block_encoding_g)\n",
    "show_counts_sigma(unitary_block_encoding_sigma)"
   ]
  },
  {
   "cell_type": "markdown",
   "id": "2c274284",
   "metadata": {
    "cq.autogen": "TensorProduct.bloq_doc.md"
   },
   "source": [
    "## `TensorProduct`\n",
    "Tensor product of a sequence of block encodings.\n",
    "\n",
    "Builds the block encoding as\n",
    "$$\n",
    "    B[U_1 ⊗ U_2 ⊗ \\cdots ⊗ U_n] = B[U_1] ⊗ B[U_2] ⊗ \\cdots ⊗ B[U_n]\n",
    "$$\n",
    "\n",
    "When each $B[U_i]$ is a $(\\alpha_i, a_i, \\epsilon_i)$-block encoding of $U_i$, we have that\n",
    "$B[U_1 ⊗ \\cdots ⊗ U_n]$ is a $(\\prod_i \\alpha_i, \\sum_i a_i, \\sum_i \\alpha_i \\epsilon_i)$-block\n",
    "encoding of $U_1 ⊗ \\cdots ⊗ U_n$.\n",
    "\n",
    "#### Parameters\n",
    " - `block_encodings`: A sequence of block encodings. \n",
    "\n",
    "#### Registers\n",
    " - `system`: The system register.\n",
    " - `ancilla`: The ancilla register (present only if bitsize > 0).\n",
    " - `resource`: The resource register (present only if bitsize > 0). \n",
    "\n",
    "#### References\n",
    " - [Quantum algorithms: A survey of applications and end-to-end complexities](https://arxiv.org/abs/2310.03011). Dalzell et al. (2023). Ch. 10.2.\n"
   ]
  },
  {
   "cell_type": "code",
   "execution_count": null,
   "id": "0940792a",
   "metadata": {
    "cq.autogen": "TensorProduct.bloq_doc.py"
   },
   "outputs": [],
   "source": [
    "from qualtran.bloqs.block_encoding import TensorProduct"
   ]
  },
  {
   "cell_type": "markdown",
   "id": "9199daa6",
   "metadata": {
    "cq.autogen": "TensorProduct.example_instances.md"
   },
   "source": [
    "### Example Instances"
   ]
  },
  {
   "cell_type": "code",
   "execution_count": null,
   "id": "488f9bb9",
   "metadata": {
    "cq.autogen": "TensorProduct.tensor_product_block_encoding"
   },
   "outputs": [],
   "source": [
    "from qualtran.bloqs.basic_gates import Hadamard, TGate\n",
    "from qualtran.bloqs.block_encoding.unitary import Unitary\n",
    "\n",
    "tensor_product_block_encoding = TensorProduct((Unitary(TGate()), Unitary(Hadamard())))"
   ]
  },
  {
   "cell_type": "code",
   "execution_count": null,
   "id": "1fb90d01",
   "metadata": {
    "cq.autogen": "TensorProduct.tensor_product_block_encoding_properties"
   },
   "outputs": [],
   "source": [
    "from attrs import evolve\n",
    "\n",
    "from qualtran.bloqs.basic_gates import CNOT, TGate\n",
    "from qualtran.bloqs.block_encoding.unitary import Unitary\n",
    "\n",
    "u1 = evolve(Unitary(TGate()), alpha=0.5, ancilla_bitsize=2, resource_bitsize=1, epsilon=0.01)\n",
    "u2 = evolve(Unitary(CNOT()), alpha=0.5, ancilla_bitsize=1, resource_bitsize=1, epsilon=0.1)\n",
    "tensor_product_block_encoding_properties = TensorProduct((u1, u2))"
   ]
  },
  {
   "cell_type": "code",
   "execution_count": null,
   "id": "e41f94fa",
   "metadata": {
    "cq.autogen": "TensorProduct.tensor_product_block_encoding_symb"
   },
   "outputs": [],
   "source": [
    "import sympy\n",
    "\n",
    "from qualtran.bloqs.basic_gates import Hadamard, TGate\n",
    "from qualtran.bloqs.block_encoding.unitary import Unitary\n",
    "\n",
    "alpha1 = sympy.Symbol('alpha1')\n",
    "a1 = sympy.Symbol('a1')\n",
    "eps1 = sympy.Symbol('eps1')\n",
    "alpha2 = sympy.Symbol('alpha2')\n",
    "a2 = sympy.Symbol('a2')\n",
    "eps2 = sympy.Symbol('eps2')\n",
    "tensor_product_block_encoding_symb = TensorProduct(\n",
    "    (\n",
    "        Unitary(TGate(), alpha=alpha1, ancilla_bitsize=a1, epsilon=eps1),\n",
    "        Unitary(Hadamard(), alpha=alpha2, ancilla_bitsize=a2, epsilon=eps2),\n",
    "    )\n",
    ")"
   ]
  },
  {
   "cell_type": "markdown",
   "id": "605e1129",
   "metadata": {
    "cq.autogen": "TensorProduct.graphical_signature.md"
   },
   "source": [
    "#### Graphical Signature"
   ]
  },
  {
   "cell_type": "code",
   "execution_count": null,
   "id": "23f6bacf",
   "metadata": {
    "cq.autogen": "TensorProduct.graphical_signature.py"
   },
   "outputs": [],
   "source": [
    "from qualtran.drawing import show_bloqs\n",
    "show_bloqs([tensor_product_block_encoding, tensor_product_block_encoding_properties, tensor_product_block_encoding_symb],\n",
    "           ['`tensor_product_block_encoding`', '`tensor_product_block_encoding_properties`', '`tensor_product_block_encoding_symb`'])"
   ]
  },
  {
   "cell_type": "markdown",
   "id": "c6b0e68e",
   "metadata": {
    "cq.autogen": "TensorProduct.call_graph.md"
   },
   "source": [
    "### Call Graph"
   ]
  },
  {
   "cell_type": "code",
   "execution_count": null,
   "id": "bfab456d",
   "metadata": {
    "cq.autogen": "TensorProduct.call_graph.py"
   },
   "outputs": [],
   "source": [
    "from qualtran.resource_counting.generalizers import ignore_split_join\n",
    "tensor_product_block_encoding_g, tensor_product_block_encoding_sigma = tensor_product_block_encoding.call_graph(max_depth=1, generalizer=ignore_split_join)\n",
    "show_call_graph(tensor_product_block_encoding_g)\n",
    "show_counts_sigma(tensor_product_block_encoding_sigma)"
   ]
  },
  {
   "cell_type": "markdown",
   "id": "1127108b",
   "metadata": {
    "cq.autogen": "Product.bloq_doc.md"
   },
   "source": [
    "## `Product`\n",
    "Product of a sequence of block encodings.\n",
    "\n",
    "Builds the block encoding $B[U_1 * U_2 * \\cdots * U_n]$ given block encodings\n",
    "$B[U_1], \\ldots, B[U_n]$.\n",
    "\n",
    "When each $B[U_i]$ is a $(\\alpha_i, a_i, \\epsilon_i)$-block encoding of $U_i$, we have that\n",
    "$B[U_1 * \\cdots * U_n]$ is a block encoding of $U_1 * \\cdots * U_n$ with normalization\n",
    "constant $\\prod_i \\alpha_i$, ancilla bitsize $n - 1 + \\max_i a_i$, and precision\n",
    "$\\sum_i \\alpha_i \\epsilon_i$.\n",
    "\n",
    "Following Fig. 2 in Dalzell et al. (2023), Ch. 10.2, the product is encoded by concatenating\n",
    "each constituent block encoding, using a shared ancilla register and a set of flag qubits to\n",
    "verify that the ancilla is left as zero after each use:\n",
    "```\n",
    "       ┌────────┐\n",
    "  |0> ─┤        ├─     |0> ───────────X──────X────\n",
    "       │        │                     │\n",
    "       │ U_(AB) │  =        ┌─────┐   │   ┌─────┐\n",
    "  |0> ─┤        ├─     |0> ─┤     ├──(0)──┤     ├─\n",
    "       │        │           │ U_B │       │ U_A │\n",
    "|Psi> ─┤        ├─   |Psi> ─┤     ├───────┤     ├─\n",
    "       └────────┘           └─────┘       └─────┘\n",
    "```\n",
    "\n",
    "#### Parameters\n",
    " - `block_encodings`: A sequence of block encodings. \n",
    "\n",
    "#### Registers\n",
    " - `system`: The system register.\n",
    " - `ancilla`: The ancilla register (present only if bitsize > 0).\n",
    " - `resource`: The resource register (present only if bitsize > 0). \n",
    "\n",
    "#### References\n",
    " - [Quantum algorithms: A survey of applications and end-to-end complexities]( https://arxiv.org/abs/2310.03011). Dalzell et al. (2023). Ch. 10.2.\n"
   ]
  },
  {
   "cell_type": "code",
   "execution_count": null,
   "id": "3643f471",
   "metadata": {
    "cq.autogen": "Product.bloq_doc.py"
   },
   "outputs": [],
   "source": [
    "from qualtran.bloqs.block_encoding import Product"
   ]
  },
  {
   "cell_type": "markdown",
   "id": "feefd8ac",
   "metadata": {
    "cq.autogen": "Product.example_instances.md"
   },
   "source": [
    "### Example Instances"
   ]
  },
  {
   "cell_type": "code",
   "execution_count": null,
   "id": "1067eef2",
   "metadata": {
    "cq.autogen": "Product.product_block_encoding"
   },
   "outputs": [],
   "source": [
    "from qualtran.bloqs.basic_gates import Hadamard, TGate\n",
    "from qualtran.bloqs.block_encoding.unitary import Unitary\n",
    "\n",
    "product_block_encoding = Product((Unitary(TGate()), Unitary(Hadamard())))"
   ]
  },
  {
   "cell_type": "code",
   "execution_count": null,
   "id": "a3c9bef3",
   "metadata": {
    "cq.autogen": "Product.product_block_encoding_properties"
   },
   "outputs": [],
   "source": [
    "from qualtran.bloqs.basic_gates import Hadamard, TGate\n",
    "from qualtran.bloqs.block_encoding.unitary import Unitary\n",
    "\n",
    "u1 = Unitary(TGate(), alpha=0.5, ancilla_bitsize=2, resource_bitsize=1, epsilon=0.01)\n",
    "u2 = Unitary(Hadamard(), alpha=0.5, ancilla_bitsize=1, resource_bitsize=1, epsilon=0.1)\n",
    "product_block_encoding_properties = Product((u1, u2))"
   ]
  },
  {
   "cell_type": "code",
   "execution_count": null,
   "id": "a36f7cd9",
   "metadata": {
    "cq.autogen": "Product.product_block_encoding_symb"
   },
   "outputs": [],
   "source": [
    "import sympy\n",
    "\n",
    "from qualtran.bloqs.basic_gates import Hadamard, TGate\n",
    "from qualtran.bloqs.block_encoding.unitary import Unitary\n",
    "\n",
    "alpha1 = sympy.Symbol('alpha1')\n",
    "a1 = sympy.Symbol('a1')\n",
    "eps1 = sympy.Symbol('eps1')\n",
    "alpha2 = sympy.Symbol('alpha2')\n",
    "a2 = sympy.Symbol('a2')\n",
    "eps2 = sympy.Symbol('eps2')\n",
    "product_block_encoding_symb = Product(\n",
    "    (\n",
    "        Unitary(TGate(), alpha=alpha1, ancilla_bitsize=a1, epsilon=eps1),\n",
    "        Unitary(Hadamard(), alpha=alpha2, ancilla_bitsize=a2, epsilon=eps2),\n",
    "    )\n",
    ")"
   ]
  },
  {
   "cell_type": "markdown",
   "id": "f372c55c",
   "metadata": {
    "cq.autogen": "Product.graphical_signature.md"
   },
   "source": [
    "#### Graphical Signature"
   ]
  },
  {
   "cell_type": "code",
   "execution_count": null,
   "id": "189c579f",
   "metadata": {
    "cq.autogen": "Product.graphical_signature.py"
   },
   "outputs": [],
   "source": [
    "from qualtran.drawing import show_bloqs\n",
    "show_bloqs([product_block_encoding, product_block_encoding_properties, product_block_encoding_symb],\n",
    "           ['`product_block_encoding`', '`product_block_encoding_properties`', '`product_block_encoding_symb`'])"
   ]
  },
  {
   "cell_type": "markdown",
   "id": "442b1e19",
   "metadata": {
    "cq.autogen": "Product.call_graph.md"
   },
   "source": [
    "### Call Graph"
   ]
  },
  {
   "cell_type": "code",
   "execution_count": null,
   "id": "399ee3dd",
   "metadata": {
    "cq.autogen": "Product.call_graph.py"
   },
   "outputs": [],
   "source": [
    "from qualtran.resource_counting.generalizers import ignore_split_join\n",
    "product_block_encoding_g, product_block_encoding_sigma = product_block_encoding.call_graph(max_depth=1, generalizer=ignore_split_join)\n",
    "show_call_graph(product_block_encoding_g)\n",
    "show_counts_sigma(product_block_encoding_sigma)"
   ]
  },
  {
   "cell_type": "markdown",
   "id": "e9f1d56b",
   "metadata": {
    "cq.autogen": "Phase.bloq_doc.md"
   },
   "source": [
    "## `Phase`\n",
    "Apply a phase to a block encoding.\n",
    "\n",
    "Given $B[A]$ as a $(\\alpha, a, \\epsilon)$-block encoding of $A$, produces a\n",
    "$(\\alpha, a, \\epsilon)$-block encoding of $\\exp(i\\pi\\phi)A$.\n",
    "\n",
    "#### Parameters\n",
    " - `block_encoding`: The block encoding to apply a phase to.\n",
    " - `phi`: The phase angle.\n",
    " - `eps`: The precision of the phase angle. \n",
    "\n",
    "#### Registers\n",
    " - `system`: The system register.\n",
    " - `ancilla`: The ancilla register (present only if bitsize > 0).\n",
    " - `resource`: The resource register (present only if bitsize > 0).\n"
   ]
  },
  {
   "cell_type": "code",
   "execution_count": null,
   "id": "bffb0d88",
   "metadata": {
    "cq.autogen": "Phase.bloq_doc.py"
   },
   "outputs": [],
   "source": [
    "from qualtran.bloqs.block_encoding import Phase"
   ]
  },
  {
   "cell_type": "markdown",
   "id": "134b2b46",
   "metadata": {
    "cq.autogen": "Phase.example_instances.md"
   },
   "source": [
    "### Example Instances"
   ]
  },
  {
   "cell_type": "code",
   "execution_count": null,
   "id": "ad0eeadd",
   "metadata": {
    "cq.autogen": "Phase.phase_block_encoding"
   },
   "outputs": [],
   "source": [
    "from qualtran.bloqs.basic_gates import Hadamard\n",
    "from qualtran.bloqs.block_encoding.unitary import Unitary\n",
    "\n",
    "phase_block_encoding = Phase(Unitary(Hadamard()), phi=0.25, eps=0)"
   ]
  },
  {
   "cell_type": "markdown",
   "id": "5d1484bb",
   "metadata": {
    "cq.autogen": "Phase.graphical_signature.md"
   },
   "source": [
    "#### Graphical Signature"
   ]
  },
  {
   "cell_type": "code",
   "execution_count": null,
   "id": "f93026c3",
   "metadata": {
    "cq.autogen": "Phase.graphical_signature.py"
   },
   "outputs": [],
   "source": [
    "from qualtran.drawing import show_bloqs\n",
    "show_bloqs([phase_block_encoding],\n",
    "           ['`phase_block_encoding`'])"
   ]
  },
  {
   "cell_type": "markdown",
   "id": "14f00196",
   "metadata": {
    "cq.autogen": "Phase.call_graph.md"
   },
   "source": [
    "### Call Graph"
   ]
  },
  {
   "cell_type": "code",
   "execution_count": null,
   "id": "6c015067",
   "metadata": {
    "cq.autogen": "Phase.call_graph.py"
   },
   "outputs": [],
   "source": [
    "from qualtran.resource_counting.generalizers import ignore_split_join\n",
    "phase_block_encoding_g, phase_block_encoding_sigma = phase_block_encoding.call_graph(max_depth=1, generalizer=ignore_split_join)\n",
    "show_call_graph(phase_block_encoding_g)\n",
    "show_counts_sigma(phase_block_encoding_sigma)"
   ]
  },
  {
   "cell_type": "markdown",
   "id": "5f9d88fa",
   "metadata": {
    "cq.autogen": "LinearCombination.bloq_doc.md"
   },
   "source": [
    "## `LinearCombination`\n",
    "Linear combination of a sequence of block encodings.\n",
    "\n",
    "Builds the block encoding $B[\\lambda_1 U_1 + \\lambda_2 U_2 + \\cdots + \\lambda_n U_n]$ given\n",
    "block encodings $B[U_1], \\ldots, B[U_n]$ and coefficients $\\lambda_i \\in \\mathbb{R}$.\n",
    "\n",
    "When each $B[U_i]$ is a $(\\alpha_i, a_i, \\epsilon_i)$-block encoding of $U_i$, we have that\n",
    "$B[\\lambda_1 U_1 + \\cdots + \\lambda_n U_n]$ is a $(\\alpha, a, \\epsilon)$-block encoding\n",
    "of $\\lambda_1 U_1 + \\cdots + \\lambda_n U_n$ where the normalization constant\n",
    "$\\alpha = \\sum_i \\lvert\\lambda_i\\rvert\\alpha_i$, number of ancillas\n",
    "$a = \\lceil \\log_2 n \\rceil + \\max_i a_i$, and precision\n",
    "$\\epsilon = (\\sum_i \\lvert\\lambda_i\\rvert)\\max_i \\epsilon_i$.\n",
    "\n",
    "Under the hood, this bloq uses LCU Prepare and Select oracles to build the block encoding.\n",
    "These oracles will be automatically instantiated if not specified by the user.\n",
    "\n",
    "#### Parameters\n",
    " - `block_encodings`: A sequence of block encodings.\n",
    " - `lambd`: Corresponding coefficients.\n",
    " - `lambd_bits`: Number of bits needed to represent coefficients precisely.\n",
    " - `prepare`: If specified, oracle preparing $\\sum_i \\sqrt{|\\lambda_i|} |i\\rangle$ (state should be normalized and can have junk).\n",
    " - `select`: If specified, oracle taking $|i\\rangle|\\psi\\rangle \\mapsto \\text{sgn}(\\lambda_i) |i\\rangle U_i|\\psi\\rangle$. \n",
    "\n",
    "#### Registers\n",
    " - `system`: The system register.\n",
    " - `ancilla`: The ancilla register (present only if bitsize > 0).\n",
    " - `resource`: The resource register (present only if bitsize > 0). \n",
    "\n",
    "#### References\n",
    " - [Quantum algorithms: A survey of applications and end-to-end complexities]( https://arxiv.org/abs/2310.03011). Dalzell et al. (2023). Ch. 10.2.\n"
   ]
  },
  {
   "cell_type": "code",
   "execution_count": null,
   "id": "6e60f66d",
   "metadata": {
    "cq.autogen": "LinearCombination.bloq_doc.py"
   },
   "outputs": [],
   "source": [
    "from qualtran.bloqs.block_encoding import LinearCombination"
   ]
  },
  {
   "cell_type": "markdown",
   "id": "7c3b1b39",
   "metadata": {
    "cq.autogen": "LinearCombination.example_instances.md"
   },
   "source": [
    "### Example Instances"
   ]
  },
  {
   "cell_type": "code",
   "execution_count": null,
   "id": "7048adb0",
   "metadata": {
    "cq.autogen": "LinearCombination.linear_combination_block_encoding"
   },
   "outputs": [],
   "source": [
    "from qualtran.bloqs.basic_gates import Hadamard, TGate, XGate, ZGate\n",
    "from qualtran.bloqs.block_encoding.unitary import Unitary\n",
    "\n",
    "linear_combination_block_encoding = LinearCombination(\n",
    "    (Unitary(TGate()), Unitary(Hadamard()), Unitary(XGate()), Unitary(ZGate())),\n",
    "    lambd=(0.25, -0.25, 0.25, -0.25),\n",
    "    lambd_bits=1,\n",
    ")"
   ]
  },
  {
   "cell_type": "markdown",
   "id": "a3c0e843",
   "metadata": {
    "cq.autogen": "LinearCombination.graphical_signature.md"
   },
   "source": [
    "#### Graphical Signature"
   ]
  },
  {
   "cell_type": "code",
   "execution_count": null,
   "id": "403264e7",
   "metadata": {
    "cq.autogen": "LinearCombination.graphical_signature.py"
   },
   "outputs": [],
   "source": [
    "from qualtran.drawing import show_bloqs\n",
    "show_bloqs([linear_combination_block_encoding],\n",
    "           ['`linear_combination_block_encoding`'])"
   ]
  },
  {
   "cell_type": "markdown",
   "id": "a506b326",
   "metadata": {
    "cq.autogen": "LinearCombination.call_graph.md"
   },
   "source": [
    "### Call Graph"
   ]
  },
  {
   "cell_type": "code",
   "execution_count": null,
   "id": "9df2892b",
   "metadata": {
    "cq.autogen": "LinearCombination.call_graph.py"
   },
   "outputs": [],
   "source": [
    "from qualtran.resource_counting.generalizers import ignore_split_join\n",
    "linear_combination_block_encoding_g, linear_combination_block_encoding_sigma = linear_combination_block_encoding.call_graph(max_depth=1, generalizer=ignore_split_join)\n",
    "show_call_graph(linear_combination_block_encoding_g)\n",
    "show_counts_sigma(linear_combination_block_encoding_sigma)"
   ]
  },
  {
   "cell_type": "markdown",
   "id": "e36b6098",
   "metadata": {
    "cq.autogen": "SparseMatrix.bloq_doc.md"
   },
   "source": [
    "## `SparseMatrix`\n",
    "Block encoding of a sparse-access matrix.\n",
    "\n",
    "Given row, column, and entry oracles $O_r$, $O_c$, and $O_A$ for an $s$-sparse matrix\n",
    "$A \\in \\mathbb{C}^{2^n \\times 2^n}$, i.e. one where each row / column has exactly $s$ non-zero\n",
    "entries, computes a $(s, n+1, \\epsilon)$-block encoding of $A$ as follows:\n",
    "```\n",
    "       ┌────┐                       ┌────┐\n",
    "  |0> ─┤    ├─     |0> ─────────────┤    ├───────────────\n",
    "       │    │           ┌──┐        │    │          ┌──┐\n",
    "       │ U  │  =        │ n│ ┌────┐ │ O  │   ┌────┐ │ n│\n",
    "|0^n> ─┤  A ├─   |0^n> ─┤H ├─┤    ├─┤  A ├─X─┤    ├─┤H ├─\n",
    "       │    │           └──┘ │ O  │ │    │ │ │ O* │ └──┘\n",
    "|Psi> ─┤    ├─   |Psi> ──────┤  c ├─┤    ├─X─┤  r ├──────\n",
    "       └────┘                └────┘ └────┘   └────┘\n",
    "```\n",
    "\n",
    "To encode a matrix of irregular dimension, the matrix should first be embedded into one of\n",
    "dimension $2^n \\times 2^n$ for suitable $n$.\n",
    "To encode a matrix where each row / column has at most $s$ non-zero entries, some zeroes should\n",
    "be treated as if they were non-zero so that each row / column has exactly $s$ non-zero entries.\n",
    "\n",
    "#### Parameters\n",
    " - `row_oracle`: The row oracle $O_r$. See `RowColumnOracle` for definition.\n",
    " - `col_oracle`: The column oracle $O_c$. See `RowColumnOracle` for definition.\n",
    " - `entry_oracle`: The entry oracle $O_A$. See `EntryOracle` for definition.\n",
    " - `eps`: The precision of the block encoding. \n",
    "\n",
    "#### Registers\n",
    " - `system`: The system register.\n",
    " - `ancilla`: The ancilla register.\n",
    " - `resource`: The resource register (present only if bitsize > 0). \n",
    "\n",
    "#### References\n",
    " - [Lecture Notes on Quantum Algorithms for Scientific Computation](https://arxiv.org/abs/2201.08309). Lin Lin (2022). Ch. 6.5.\n"
   ]
  },
  {
   "cell_type": "code",
   "execution_count": null,
   "id": "87710c02",
   "metadata": {
    "cq.autogen": "SparseMatrix.bloq_doc.py"
   },
   "outputs": [],
   "source": [
    "from qualtran.bloqs.block_encoding import SparseMatrix"
   ]
  },
  {
   "cell_type": "markdown",
   "id": "8b9bd4f0",
   "metadata": {
    "cq.autogen": "SparseMatrix.example_instances.md"
   },
   "source": [
    "### Example Instances"
   ]
  },
  {
   "cell_type": "code",
   "execution_count": null,
   "id": "6ad71b09",
   "metadata": {
    "cq.autogen": "SparseMatrix.sparse_matrix_block_encoding"
   },
   "outputs": [],
   "source": [
    "from qualtran.bloqs.block_encoding.sparse_matrix import (\n",
    "    TopLeftRowColumnOracle,\n",
    "    UniformEntryOracle,\n",
    ")\n",
    "\n",
    "row_oracle = TopLeftRowColumnOracle(system_bitsize=2)\n",
    "col_oracle = TopLeftRowColumnOracle(system_bitsize=2)\n",
    "entry_oracle = UniformEntryOracle(system_bitsize=2, entry=0.3)\n",
    "sparse_matrix_block_encoding = SparseMatrix(row_oracle, col_oracle, entry_oracle, eps=0)"
   ]
  },
  {
   "cell_type": "code",
   "execution_count": null,
   "id": "0cb22b57",
   "metadata": {
    "cq.autogen": "SparseMatrix.explicit_matrix_block_encoding"
   },
   "outputs": [],
   "source": [
    "from qualtran.bloqs.block_encoding.sparse_matrix import (\n",
    "    ExplicitEntryOracle,\n",
    "    TopLeftRowColumnOracle,\n",
    ")\n",
    "\n",
    "data = np.array([[0.0, 0.25], [1 / 3, 0.467]])\n",
    "row_oracle = TopLeftRowColumnOracle(system_bitsize=1)\n",
    "col_oracle = TopLeftRowColumnOracle(system_bitsize=1)\n",
    "entry_oracle = ExplicitEntryOracle(system_bitsize=1, data=data, entry_bitsize=10)\n",
    "explicit_matrix_block_encoding = SparseMatrix(row_oracle, col_oracle, entry_oracle, eps=0)"
   ]
  },
  {
   "cell_type": "markdown",
   "id": "cd3c5958",
   "metadata": {
    "cq.autogen": "SparseMatrix.graphical_signature.md"
   },
   "source": [
    "#### Graphical Signature"
   ]
  },
  {
   "cell_type": "code",
   "execution_count": null,
   "id": "3e309a00",
   "metadata": {
    "cq.autogen": "SparseMatrix.graphical_signature.py"
   },
   "outputs": [],
   "source": [
    "from qualtran.drawing import show_bloqs\n",
    "show_bloqs([sparse_matrix_block_encoding, explicit_matrix_block_encoding],\n",
    "           ['`sparse_matrix_block_encoding`', '`explicit_matrix_block_encoding`'])"
   ]
  },
  {
   "cell_type": "markdown",
   "id": "39cc32a3",
   "metadata": {
    "cq.autogen": "SparseMatrix.call_graph.md"
   },
   "source": [
    "### Call Graph"
   ]
  },
  {
   "cell_type": "code",
   "execution_count": null,
   "id": "bcad0ddf",
   "metadata": {
    "cq.autogen": "SparseMatrix.call_graph.py"
   },
   "outputs": [],
   "source": [
    "from qualtran.resource_counting.generalizers import ignore_split_join\n",
    "sparse_matrix_block_encoding_g, sparse_matrix_block_encoding_sigma = sparse_matrix_block_encoding.call_graph(max_depth=1, generalizer=ignore_split_join)\n",
    "show_call_graph(sparse_matrix_block_encoding_g)\n",
    "show_counts_sigma(sparse_matrix_block_encoding_sigma)"
   ]
  },
  {
   "cell_type": "markdown",
   "id": "aaeb3759",
   "metadata": {
    "cq.autogen": "PrepareIdentity.bloq_doc.md"
   },
   "source": [
    "## `PrepareIdentity`\n",
    "An identity PrepareOracle.\n",
    "\n",
    "This is helpful for creating a reflection about zero and as a signal state for block encodings.\n",
    "\n",
    "#### Parameters\n",
    " - `selection_regs`: The selection registers for state prepareation. These are the incilla the state will be prepared over. \n",
    "\n",
    "#### Registers\n",
    " - `selection_registers`: The selection registers.\n"
   ]
  },
  {
   "cell_type": "code",
   "execution_count": null,
   "id": "0ac36707",
   "metadata": {
    "cq.autogen": "PrepareIdentity.bloq_doc.py"
   },
   "outputs": [],
   "source": [
    "from qualtran.bloqs.reflections.prepare_identity import PrepareIdentity"
   ]
  },
  {
   "cell_type": "markdown",
   "id": "16376a93",
   "metadata": {
    "cq.autogen": "PrepareIdentity.example_instances.md"
   },
   "source": [
    "### Example Instances"
   ]
  },
  {
   "cell_type": "code",
   "execution_count": null,
   "id": "4235d91d",
   "metadata": {
    "cq.autogen": "PrepareIdentity.prepare_identity"
   },
   "outputs": [],
   "source": [
    "prepare_identity = PrepareIdentity.from_bitsizes((10, 4, 1))"
   ]
  },
  {
   "cell_type": "markdown",
   "id": "a131f2f9",
   "metadata": {
    "cq.autogen": "PrepareIdentity.graphical_signature.md"
   },
   "source": [
    "#### Graphical Signature"
   ]
  },
  {
   "cell_type": "code",
   "execution_count": null,
   "id": "929e9299",
   "metadata": {
    "cq.autogen": "PrepareIdentity.graphical_signature.py"
   },
   "outputs": [],
   "source": [
    "from qualtran.drawing import show_bloqs\n",
    "show_bloqs([prepare_identity],\n",
    "           ['`prepare_identity`'])"
   ]
  },
  {
   "cell_type": "markdown",
   "id": "cae47d71",
   "metadata": {
    "cq.autogen": "PrepareIdentity.call_graph.md"
   },
   "source": [
    "### Call Graph"
   ]
  },
  {
   "cell_type": "code",
   "execution_count": null,
   "id": "140ddb51",
   "metadata": {
    "cq.autogen": "PrepareIdentity.call_graph.py"
   },
   "outputs": [],
   "source": [
    "from qualtran.resource_counting.generalizers import ignore_split_join\n",
    "prepare_identity_g, prepare_identity_sigma = prepare_identity.call_graph(max_depth=1, generalizer=ignore_split_join)\n",
    "show_call_graph(prepare_identity_g)\n",
    "show_counts_sigma(prepare_identity_sigma)"
   ]
=======
>>>>>>> 3df422ab
  }
 ],
 "metadata": {
  "kernelspec": {
   "display_name": "Python 3",
   "language": "python",
   "name": "python3"
  },
  "language_info": {
   "codemirror_mode": {
    "name": "ipython",
    "version": 3
   },
   "file_extension": ".py",
   "mimetype": "text/x-python",
   "name": "python",
   "nbconvert_exporter": "python",
   "pygments_lexer": "ipython3",
   "version": "3.11.2"
  }
 },
 "nbformat": 4,
 "nbformat_minor": 5
}<|MERGE_RESOLUTION|>--- conflicted
+++ resolved
@@ -90,1470 +90,6 @@
    "source": [
     "from qualtran.bloqs.block_encoding import BlockEncoding"
    ]
-<<<<<<< HEAD
-  },
-  {
-   "cell_type": "markdown",
-   "id": "a3e033df",
-   "metadata": {
-    "cq.autogen": "LCUBlockEncoding.bloq_doc.md"
-   },
-   "source": [
-    "## `LCUBlockEncoding`\n",
-    "LCU based block encoding using SELECT and PREPARE oracles.\n",
-    "\n",
-    "Builds the block encoding via\n",
-    "$$\n",
-    "    B[H] = \\mathrm{SELECT}\n",
-    "$$\n",
-    "\n",
-    "$$\n",
-    "    \\mathrm{SELECT} |l\\rangle_a|\\psi\\rangle_s = |l\\rangle_a U_l |\\psi\\rangle_s.\n",
-    "$$\n",
-    "\n",
-    "The Hamiltonian can be extracted via\n",
-    "\n",
-    "$$\n",
-    "    \\langle G | B[H] | G \\rangle = H / \\alpha\n",
-    "$$\n",
-    "\n",
-    "where\n",
-    "\n",
-    "$$\n",
-    "    |G\\rangle = \\mathrm{PREPARE} |0\\rangle_a = \\sum_l \\sqrt{\\frac{w_l}{\\alpha}} |l\\rangle_a,\n",
-    "$$\n",
-    "\n",
-    "The ancilla register is at least of size $\\log L$.\n",
-    "\n",
-    "In our implementations we typically split the ancilla registers into\n",
-    "selection registers (i.e.  the $l$ registers above) and junk registers which\n",
-    "are extra qubits needed by state preparation but not controlled upon during\n",
-    "SELECT.\n",
-    "\n",
-    "#### Parameters\n",
-    " - `alpha`: The normalization constant upper bounding the spectral norm of the Hamiltonian. Often called lambda.\n",
-    " - `epsilon`: The precision to which the block encoding is performed. Currently this isn't used: see https://github.com/quantumlib/Qualtran/issues/985\n",
-    " - `select`: The bloq implementing the `SelectOracle` interface.\n",
-    " - `prepare`: The bloq implementing the `PrepareOracle` interface. \n",
-    "\n",
-    "#### Registers\n",
-    " - `selection`: The combined selection register.\n",
-    " - `junk`: Additional junk registers not prepared upon.\n",
-    " - `system`: The combined system register. \n",
-    "\n",
-    "#### References\n",
-    " - [Hamiltonian Simulation by Qubitization](https://quantum-journal.org/papers/q-2019-07-12-163/).     Low et al. 2019. Sec 3.1, page 7 and 8 for high level overview and definitions. A     block encoding is called a standard form encoding there.\n",
-    " - [The power of block-encoded matrix powers: improved regression techniques via faster Hamiltonian simulation](https://arxiv.org/abs/1804.01973).     Chakraborty et al. 2018. Definition 3 page 8.\n"
-   ]
-  },
-  {
-   "cell_type": "code",
-   "execution_count": null,
-   "id": "11412b7b",
-   "metadata": {
-    "cq.autogen": "LCUBlockEncoding.bloq_doc.py"
-   },
-   "outputs": [],
-   "source": [
-    "from qualtran.bloqs.block_encoding import LCUBlockEncoding"
-   ]
-  },
-  {
-   "cell_type": "markdown",
-   "id": "3a09fa48",
-   "metadata": {
-    "cq.autogen": "LCUBlockEncoding.example_instances.md"
-   },
-   "source": [
-    "### Example Instances"
-   ]
-  },
-  {
-   "cell_type": "code",
-   "execution_count": null,
-   "id": "482839c7",
-   "metadata": {
-    "cq.autogen": "LCUBlockEncoding.lcu_block"
-   },
-   "outputs": [],
-   "source": [
-    "from qualtran.bloqs.chemistry.hubbard_model.qubitization import PrepareHubbard, SelectHubbard\n",
-    "\n",
-    "# 3x3 hubbard model U/t = 4\n",
-    "dim = 3\n",
-    "select = SelectHubbard(x_dim=dim, y_dim=dim)\n",
-    "U = 4\n",
-    "t = 1\n",
-    "prepare = PrepareHubbard(x_dim=dim, y_dim=dim, t=t, u=U)\n",
-    "N = dim * dim * 2\n",
-    "lcu_block = LCUBlockEncoding(select=select, prepare=prepare, epsilon=0.0)"
-   ]
-  },
-  {
-   "cell_type": "code",
-   "execution_count": null,
-   "id": "fac89410",
-   "metadata": {
-    "cq.autogen": "LCUBlockEncoding.black_box_lcu_block"
-   },
-   "outputs": [],
-   "source": [
-    "from qualtran.bloqs.block_encoding import BlackBoxPrepare, BlackBoxSelect\n",
-    "from qualtran.bloqs.chemistry.hubbard_model.qubitization import PrepareHubbard, SelectHubbard\n",
-    "\n",
-    "# 3x3 hubbard model U/t = 4\n",
-    "dim = 3\n",
-    "select = SelectHubbard(x_dim=dim, y_dim=dim)\n",
-    "U = 4\n",
-    "t = 1\n",
-    "prepare = PrepareHubbard(x_dim=dim, y_dim=dim, t=t, u=U)\n",
-    "N = dim * dim * 2\n",
-    "qlambda = 2 * N * t + (N * U) // 2\n",
-    "black_box_lcu_block = LCUBlockEncoding(\n",
-    "    select=BlackBoxSelect(select), prepare=BlackBoxPrepare(prepare)\n",
-    ")"
-   ]
-  },
-  {
-   "cell_type": "markdown",
-   "id": "60ad2a30",
-   "metadata": {
-    "cq.autogen": "LCUBlockEncoding.graphical_signature.md"
-   },
-   "source": [
-    "#### Graphical Signature"
-   ]
-  },
-  {
-   "cell_type": "code",
-   "execution_count": null,
-   "id": "5aad465d",
-   "metadata": {
-    "cq.autogen": "LCUBlockEncoding.graphical_signature.py"
-   },
-   "outputs": [],
-   "source": [
-    "from qualtran.drawing import show_bloqs\n",
-    "show_bloqs([lcu_block, black_box_lcu_block],\n",
-    "           ['`lcu_block`', '`black_box_lcu_block`'])"
-   ]
-  },
-  {
-   "cell_type": "markdown",
-   "id": "4039e3dd",
-   "metadata": {
-    "cq.autogen": "LCUBlockEncoding.call_graph.md"
-   },
-   "source": [
-    "### Call Graph"
-   ]
-  },
-  {
-   "cell_type": "code",
-   "execution_count": null,
-   "id": "70e0c7f9",
-   "metadata": {
-    "cq.autogen": "LCUBlockEncoding.call_graph.py"
-   },
-   "outputs": [],
-   "source": [
-    "from qualtran.resource_counting.generalizers import ignore_split_join\n",
-    "lcu_block_g, lcu_block_sigma = lcu_block.call_graph(max_depth=1, generalizer=ignore_split_join)\n",
-    "show_call_graph(lcu_block_g)\n",
-    "show_counts_sigma(lcu_block_sigma)"
-   ]
-  },
-  {
-   "cell_type": "markdown",
-   "id": "91604dbe",
-   "metadata": {
-    "cq.autogen": "LCUBlockEncodingZeroState.bloq_doc.md"
-   },
-   "source": [
-    "## `LCUBlockEncodingZeroState`\n",
-    "LCU based block encoding using SELECT and PREPARE oracles.\n",
-    "\n",
-    "Builds the standard block encoding from an LCU as\n",
-    "$$\n",
-    "    B[H] = \\mathrm{PREPARE}^\\dagger \\cdot \\mathrm{SELECT} \\cdot \\mathrm{PREPARE},\n",
-    "$$\n",
-    "where\n",
-    "$$\n",
-    "    \\mathrm{PREPARE} |0\\rangle_a = \\sum_l \\sqrt{\\frac{w_l}{\\alpha}} |l\\rangle_a,\n",
-    "$$\n",
-    "and\n",
-    "$$\n",
-    "    \\mathrm{SELECT} |l\\rangle_a|\\psi\\rangle_s = |l\\rangle_a U_l |\\psi\\rangle_s.\n",
-    "$$\n",
-    "\n",
-    "The Hamiltonian can be extracted via\n",
-    "\n",
-    "$$\n",
-    "    \\langle G | B[H] | G \\rangle = H / \\alpha,\n",
-    "$$\n",
-    "where $|G\\rangle_a = I_a |0\\rangle_a$\n",
-    "\n",
-    "The ancilla register is at least of size $\\log L$.\n",
-    "\n",
-    "In our implementations we typically split the ancilla registers into\n",
-    "selection registers (i.e.  the $l$ registers above) and junk registers which\n",
-    "are extra qubits needed by state preparation but not controlled upon during\n",
-    "SELECT.\n",
-    "\n",
-    "#### Parameters\n",
-    " - `select`: The bloq implementing the `SelectOracle` interface.\n",
-    " - `prepare`: The bloq implementing the `PrepareOracle` interface.\n",
-    " - `epsilon`: The precision to which the block encoding is performed. Currently this isn't used: see https://github.com/quantumlib/Qualtran/issues/985 \n",
-    "\n",
-    "#### Registers\n",
-    " - `selection`: The combined selection register.\n",
-    " - `junk`: Additional junk registers not prepared upon.\n",
-    " - `system`: The combined system register. \n",
-    "\n",
-    "#### References\n",
-    " - [Hamiltonian Simulation by Qubitization](https://quantum-journal.org/papers/q-2019-07-12-163/).     Low et al. 2019. Sec 3.1, page 7 and 8 for high level overview and definitions. A     block encoding is called a standard form encoding there.\n",
-    " - [The power of block-encoded matrix powers: improved regression techniques via faster Hamiltonian simulation](https://arxiv.org/abs/1804.01973).     Chakraborty et al. 2018. Definition 3 page 8.\n"
-   ]
-  },
-  {
-   "cell_type": "code",
-   "execution_count": null,
-   "id": "043e5b1f",
-   "metadata": {
-    "cq.autogen": "LCUBlockEncodingZeroState.bloq_doc.py"
-   },
-   "outputs": [],
-   "source": [
-    "from qualtran.bloqs.block_encoding import LCUBlockEncodingZeroState"
-   ]
-  },
-  {
-   "cell_type": "markdown",
-   "id": "a568474d",
-   "metadata": {
-    "cq.autogen": "LCUBlockEncodingZeroState.example_instances.md"
-   },
-   "source": [
-    "### Example Instances"
-   ]
-  },
-  {
-   "cell_type": "code",
-   "execution_count": null,
-   "id": "34006938",
-   "metadata": {
-    "cq.autogen": "LCUBlockEncodingZeroState.lcu_zero_state_block"
-   },
-   "outputs": [],
-   "source": [
-    "from qualtran.bloqs.chemistry.hubbard_model.qubitization import PrepareHubbard, SelectHubbard\n",
-    "\n",
-    "# 3x3 hubbard model U/t = 4\n",
-    "dim = 3\n",
-    "select = SelectHubbard(x_dim=dim, y_dim=dim)\n",
-    "U = 4\n",
-    "t = 1\n",
-    "prepare = PrepareHubbard(x_dim=dim, y_dim=dim, t=t, u=U)\n",
-    "N = dim * dim * 2\n",
-    "qlambda = 2 * N * t + (N * U) // 2\n",
-    "lcu_zero_state_block = LCUBlockEncodingZeroState(select=select, prepare=prepare)"
-   ]
-  },
-  {
-   "cell_type": "code",
-   "execution_count": null,
-   "id": "8724a17c",
-   "metadata": {
-    "cq.autogen": "LCUBlockEncodingZeroState.black_box_lcu_zero_state_block"
-   },
-   "outputs": [],
-   "source": [
-    "from qualtran.bloqs.block_encoding import BlackBoxPrepare, BlackBoxSelect\n",
-    "from qualtran.bloqs.chemistry.hubbard_model.qubitization import PrepareHubbard, SelectHubbard\n",
-    "\n",
-    "# 3x3 hubbard model U/t = 4\n",
-    "dim = 3\n",
-    "select = SelectHubbard(x_dim=dim, y_dim=dim)\n",
-    "U = 4\n",
-    "t = 1\n",
-    "prepare = PrepareHubbard(x_dim=dim, y_dim=dim, t=t, u=U)\n",
-    "N = dim * dim * 2\n",
-    "black_box_lcu_zero_state_block = LCUBlockEncodingZeroState(\n",
-    "    select=BlackBoxSelect(select), prepare=BlackBoxPrepare(prepare)\n",
-    ")"
-   ]
-  },
-  {
-   "cell_type": "markdown",
-   "id": "60d7eee0",
-   "metadata": {
-    "cq.autogen": "LCUBlockEncodingZeroState.graphical_signature.md"
-   },
-   "source": [
-    "#### Graphical Signature"
-   ]
-  },
-  {
-   "cell_type": "code",
-   "execution_count": null,
-   "id": "330c111e",
-   "metadata": {
-    "cq.autogen": "LCUBlockEncodingZeroState.graphical_signature.py"
-   },
-   "outputs": [],
-   "source": [
-    "from qualtran.drawing import show_bloqs\n",
-    "show_bloqs([lcu_zero_state_block, black_box_lcu_zero_state_block],\n",
-    "           ['`lcu_zero_state_block`', '`black_box_lcu_zero_state_block`'])"
-   ]
-  },
-  {
-   "cell_type": "markdown",
-   "id": "14fcb4fd",
-   "metadata": {
-    "cq.autogen": "LCUBlockEncodingZeroState.call_graph.md"
-   },
-   "source": [
-    "### Call Graph"
-   ]
-  },
-  {
-   "cell_type": "code",
-   "execution_count": null,
-   "id": "9e3c81b0",
-   "metadata": {
-    "cq.autogen": "LCUBlockEncodingZeroState.call_graph.py"
-   },
-   "outputs": [],
-   "source": [
-    "from qualtran.resource_counting.generalizers import ignore_split_join\n",
-    "lcu_zero_state_block_g, lcu_zero_state_block_sigma = lcu_zero_state_block.call_graph(max_depth=1, generalizer=ignore_split_join)\n",
-    "show_call_graph(lcu_zero_state_block_g)\n",
-    "show_counts_sigma(lcu_zero_state_block_sigma)"
-   ]
-  },
-  {
-   "cell_type": "markdown",
-   "id": "a33919d6",
-   "metadata": {
-    "cq.autogen": "ChebyshevPolynomial.bloq_doc.md"
-   },
-   "source": [
-    "## `ChebyshevPolynomial`\n",
-    "Block encoding of $T_j[H]$ where $T_j$ is the $j$-th Chebyshev polynomial.\n",
-    "\n",
-    "Here H is a Hamiltonian with spectral norm $|H| \\le 1$, we assume we have\n",
-    "an $n_L$ qubit ancilla register, and assume that $j > 0$ to avoid block\n",
-    "encoding the identity operator.\n",
-    "\n",
-    "Recall:\n",
-    "\n",
-    "\\begin{align*}\n",
-    "    T_0[H] &= \\mathbb{1} \\\\\n",
-    "    T_1[H] &= H \\\\\n",
-    "    T_2[H] &= 2 H^2 - \\mathbb{1} \\\\\n",
-    "    T_3[H] &= 4 H^3 - 3 H \\\\\n",
-    "    &\\dots\n",
-    "\\end{align*}\n",
-    "\n",
-    "See https://github.com/quantumlib/Qualtran/issues/984 for an alternative.\n",
-    "\n",
-    "#### Parameters\n",
-    " - `block_encoding`: Block encoding of a Hamiltonian $H$, $\\mathcal{B}[H]$. Assumes the $|G\\rangle$ state of the block encoding is the identity operator.\n",
-    " - `order`: order of Chebychev polynomial. \n",
-    "\n",
-    "#### References\n",
-    " - [Quantum computing enhanced computational catalysis](https://arxiv.org/abs/2007.14460).     von Burg et al. 2007. Page 45; Theorem 1.\n"
-   ]
-  },
-  {
-   "cell_type": "code",
-   "execution_count": null,
-   "id": "83c75860",
-   "metadata": {
-    "cq.autogen": "ChebyshevPolynomial.bloq_doc.py"
-   },
-   "outputs": [],
-   "source": [
-    "from qualtran.bloqs.block_encoding import ChebyshevPolynomial"
-   ]
-  },
-  {
-   "cell_type": "markdown",
-   "id": "738715cd",
-   "metadata": {
-    "cq.autogen": "ChebyshevPolynomial.example_instances.md"
-   },
-   "source": [
-    "### Example Instances"
-   ]
-  },
-  {
-   "cell_type": "code",
-   "execution_count": null,
-   "id": "63d2d2ac",
-   "metadata": {
-    "cq.autogen": "ChebyshevPolynomial.chebyshev_poly"
-   },
-   "outputs": [],
-   "source": [
-    "from qualtran.bloqs.block_encoding import LCUBlockEncodingZeroState\n",
-    "from qualtran.bloqs.chemistry.hubbard_model.qubitization import PrepareHubbard, SelectHubbard\n",
-    "\n",
-    "dim = 3\n",
-    "select = SelectHubbard(x_dim=dim, y_dim=dim)\n",
-    "U = 4\n",
-    "t = 1\n",
-    "prepare = PrepareHubbard(x_dim=dim, y_dim=dim, t=t, u=U)\n",
-    "block_bloq = LCUBlockEncodingZeroState(select=select, prepare=prepare)\n",
-    "chebyshev_poly = ChebyshevPolynomial(block_bloq, order=3)"
-   ]
-  },
-  {
-   "cell_type": "code",
-   "execution_count": null,
-   "id": "e8c8161d",
-   "metadata": {
-    "cq.autogen": "ChebyshevPolynomial.black_box_chebyshev_poly"
-   },
-   "outputs": [],
-   "source": [
-    "from qualtran.bloqs.block_encoding import (\n",
-    "    BlackBoxPrepare,\n",
-    "    BlackBoxSelect,\n",
-    "    LCUBlockEncodingZeroState,\n",
-    ")\n",
-    "from qualtran.bloqs.chemistry.hubbard_model.qubitization import PrepareHubbard, SelectHubbard\n",
-    "\n",
-    "dim = 3\n",
-    "select = SelectHubbard(x_dim=dim, y_dim=dim)\n",
-    "U = 4\n",
-    "t = 1\n",
-    "prepare = PrepareHubbard(x_dim=dim, y_dim=dim, t=t, u=U)\n",
-    "black_box_block_bloq = LCUBlockEncodingZeroState(\n",
-    "    select=BlackBoxSelect(select), prepare=BlackBoxPrepare(prepare)\n",
-    ")\n",
-    "black_box_chebyshev_poly = ChebyshevPolynomial(black_box_block_bloq, order=3)"
-   ]
-  },
-  {
-   "cell_type": "markdown",
-   "id": "ad6e097e",
-   "metadata": {
-    "cq.autogen": "ChebyshevPolynomial.graphical_signature.md"
-   },
-   "source": [
-    "#### Graphical Signature"
-   ]
-  },
-  {
-   "cell_type": "code",
-   "execution_count": null,
-   "id": "1d24eb7b",
-   "metadata": {
-    "cq.autogen": "ChebyshevPolynomial.graphical_signature.py"
-   },
-   "outputs": [],
-   "source": [
-    "from qualtran.drawing import show_bloqs\n",
-    "show_bloqs([chebyshev_poly, black_box_chebyshev_poly],\n",
-    "           ['`chebyshev_poly`', '`black_box_chebyshev_poly`'])"
-   ]
-  },
-  {
-   "cell_type": "markdown",
-   "id": "e3bad495",
-   "metadata": {
-    "cq.autogen": "ChebyshevPolynomial.call_graph.md"
-   },
-   "source": [
-    "### Call Graph"
-   ]
-  },
-  {
-   "cell_type": "code",
-   "execution_count": null,
-   "id": "f5018c11",
-   "metadata": {
-    "cq.autogen": "ChebyshevPolynomial.call_graph.py"
-   },
-   "outputs": [],
-   "source": [
-    "from qualtran.resource_counting.generalizers import ignore_split_join\n",
-    "chebyshev_poly_g, chebyshev_poly_sigma = chebyshev_poly.call_graph(max_depth=1, generalizer=ignore_split_join)\n",
-    "show_call_graph(chebyshev_poly_g)\n",
-    "show_counts_sigma(chebyshev_poly_sigma)"
-   ]
-  },
-  {
-   "cell_type": "markdown",
-   "id": "700368a9",
-   "metadata": {
-    "cq.autogen": "Unitary.bloq_doc.md"
-   },
-   "source": [
-    "## `Unitary`\n",
-    "Trivial block encoding of a unitary operator.\n",
-    "\n",
-    "Builds the block encoding as\n",
-    "$\n",
-    "    B[U] = U\n",
-    "$\n",
-    "where $U$ is a unitary operator. Here, $B[U]$ is a $(1, 0, 0)$-block encoding of $U$.\n",
-    "\n",
-    "#### Parameters\n",
-    " - `U`: The unitary operator to block-encode.\n",
-    " - `alpha`: The normalization factor (default 1).\n",
-    " - `ancilla_bitsize`: The number of ancilla bits (default 0).\n",
-    " - `resource_bitsize`: The number of resource bits (default 0).\n",
-    " - `epsilon`: The precision parameter (default 0). \n",
-    "\n",
-    "#### Registers\n",
-    " - `system`: The system register.\n",
-    " - `ancilla`: The ancilla register (present only if bitsize > 0).\n",
-    " - `resource`: The resource register (present only if bitsize > 0).\n"
-   ]
-  },
-  {
-   "cell_type": "code",
-   "execution_count": null,
-   "id": "69e80c37",
-   "metadata": {
-    "cq.autogen": "Unitary.bloq_doc.py"
-   },
-   "outputs": [],
-   "source": [
-    "from qualtran.bloqs.block_encoding import Unitary"
-   ]
-  },
-  {
-   "cell_type": "markdown",
-   "id": "853ccd95",
-   "metadata": {
-    "cq.autogen": "Unitary.example_instances.md"
-   },
-   "source": [
-    "### Example Instances"
-   ]
-  },
-  {
-   "cell_type": "code",
-   "execution_count": null,
-   "id": "af1f5871",
-   "metadata": {
-    "cq.autogen": "Unitary.unitary_block_encoding"
-   },
-   "outputs": [],
-   "source": [
-    "from qualtran.bloqs.basic_gates import TGate\n",
-    "\n",
-    "unitary_block_encoding = Unitary(TGate())"
-   ]
-  },
-  {
-   "cell_type": "code",
-   "execution_count": null,
-   "id": "92979e8f",
-   "metadata": {
-    "cq.autogen": "Unitary.unitary_block_encoding_properties"
-   },
-   "outputs": [],
-   "source": [
-    "from attrs import evolve\n",
-    "\n",
-    "from qualtran.bloqs.basic_gates import TGate\n",
-    "\n",
-    "unitary_block_encoding_properties = evolve(\n",
-    "    Unitary(TGate()), alpha=0.5, ancilla_bitsize=2, resource_bitsize=1, epsilon=0.01\n",
-    ")"
-   ]
-  },
-  {
-   "cell_type": "markdown",
-   "id": "85b9c065",
-   "metadata": {
-    "cq.autogen": "Unitary.graphical_signature.md"
-   },
-   "source": [
-    "#### Graphical Signature"
-   ]
-  },
-  {
-   "cell_type": "code",
-   "execution_count": null,
-   "id": "47675855",
-   "metadata": {
-    "cq.autogen": "Unitary.graphical_signature.py"
-   },
-   "outputs": [],
-   "source": [
-    "from qualtran.drawing import show_bloqs\n",
-    "show_bloqs([unitary_block_encoding, unitary_block_encoding_properties],\n",
-    "           ['`unitary_block_encoding`', '`unitary_block_encoding_properties`'])"
-   ]
-  },
-  {
-   "cell_type": "markdown",
-   "id": "36167a23",
-   "metadata": {
-    "cq.autogen": "Unitary.call_graph.md"
-   },
-   "source": [
-    "### Call Graph"
-   ]
-  },
-  {
-   "cell_type": "code",
-   "execution_count": null,
-   "id": "97a218a8",
-   "metadata": {
-    "cq.autogen": "Unitary.call_graph.py"
-   },
-   "outputs": [],
-   "source": [
-    "from qualtran.resource_counting.generalizers import ignore_split_join\n",
-    "unitary_block_encoding_g, unitary_block_encoding_sigma = unitary_block_encoding.call_graph(max_depth=1, generalizer=ignore_split_join)\n",
-    "show_call_graph(unitary_block_encoding_g)\n",
-    "show_counts_sigma(unitary_block_encoding_sigma)"
-   ]
-  },
-  {
-   "cell_type": "markdown",
-   "id": "2c274284",
-   "metadata": {
-    "cq.autogen": "TensorProduct.bloq_doc.md"
-   },
-   "source": [
-    "## `TensorProduct`\n",
-    "Tensor product of a sequence of block encodings.\n",
-    "\n",
-    "Builds the block encoding as\n",
-    "$$\n",
-    "    B[U_1 ⊗ U_2 ⊗ \\cdots ⊗ U_n] = B[U_1] ⊗ B[U_2] ⊗ \\cdots ⊗ B[U_n]\n",
-    "$$\n",
-    "\n",
-    "When each $B[U_i]$ is a $(\\alpha_i, a_i, \\epsilon_i)$-block encoding of $U_i$, we have that\n",
-    "$B[U_1 ⊗ \\cdots ⊗ U_n]$ is a $(\\prod_i \\alpha_i, \\sum_i a_i, \\sum_i \\alpha_i \\epsilon_i)$-block\n",
-    "encoding of $U_1 ⊗ \\cdots ⊗ U_n$.\n",
-    "\n",
-    "#### Parameters\n",
-    " - `block_encodings`: A sequence of block encodings. \n",
-    "\n",
-    "#### Registers\n",
-    " - `system`: The system register.\n",
-    " - `ancilla`: The ancilla register (present only if bitsize > 0).\n",
-    " - `resource`: The resource register (present only if bitsize > 0). \n",
-    "\n",
-    "#### References\n",
-    " - [Quantum algorithms: A survey of applications and end-to-end complexities](https://arxiv.org/abs/2310.03011). Dalzell et al. (2023). Ch. 10.2.\n"
-   ]
-  },
-  {
-   "cell_type": "code",
-   "execution_count": null,
-   "id": "0940792a",
-   "metadata": {
-    "cq.autogen": "TensorProduct.bloq_doc.py"
-   },
-   "outputs": [],
-   "source": [
-    "from qualtran.bloqs.block_encoding import TensorProduct"
-   ]
-  },
-  {
-   "cell_type": "markdown",
-   "id": "9199daa6",
-   "metadata": {
-    "cq.autogen": "TensorProduct.example_instances.md"
-   },
-   "source": [
-    "### Example Instances"
-   ]
-  },
-  {
-   "cell_type": "code",
-   "execution_count": null,
-   "id": "488f9bb9",
-   "metadata": {
-    "cq.autogen": "TensorProduct.tensor_product_block_encoding"
-   },
-   "outputs": [],
-   "source": [
-    "from qualtran.bloqs.basic_gates import Hadamard, TGate\n",
-    "from qualtran.bloqs.block_encoding.unitary import Unitary\n",
-    "\n",
-    "tensor_product_block_encoding = TensorProduct((Unitary(TGate()), Unitary(Hadamard())))"
-   ]
-  },
-  {
-   "cell_type": "code",
-   "execution_count": null,
-   "id": "1fb90d01",
-   "metadata": {
-    "cq.autogen": "TensorProduct.tensor_product_block_encoding_properties"
-   },
-   "outputs": [],
-   "source": [
-    "from attrs import evolve\n",
-    "\n",
-    "from qualtran.bloqs.basic_gates import CNOT, TGate\n",
-    "from qualtran.bloqs.block_encoding.unitary import Unitary\n",
-    "\n",
-    "u1 = evolve(Unitary(TGate()), alpha=0.5, ancilla_bitsize=2, resource_bitsize=1, epsilon=0.01)\n",
-    "u2 = evolve(Unitary(CNOT()), alpha=0.5, ancilla_bitsize=1, resource_bitsize=1, epsilon=0.1)\n",
-    "tensor_product_block_encoding_properties = TensorProduct((u1, u2))"
-   ]
-  },
-  {
-   "cell_type": "code",
-   "execution_count": null,
-   "id": "e41f94fa",
-   "metadata": {
-    "cq.autogen": "TensorProduct.tensor_product_block_encoding_symb"
-   },
-   "outputs": [],
-   "source": [
-    "import sympy\n",
-    "\n",
-    "from qualtran.bloqs.basic_gates import Hadamard, TGate\n",
-    "from qualtran.bloqs.block_encoding.unitary import Unitary\n",
-    "\n",
-    "alpha1 = sympy.Symbol('alpha1')\n",
-    "a1 = sympy.Symbol('a1')\n",
-    "eps1 = sympy.Symbol('eps1')\n",
-    "alpha2 = sympy.Symbol('alpha2')\n",
-    "a2 = sympy.Symbol('a2')\n",
-    "eps2 = sympy.Symbol('eps2')\n",
-    "tensor_product_block_encoding_symb = TensorProduct(\n",
-    "    (\n",
-    "        Unitary(TGate(), alpha=alpha1, ancilla_bitsize=a1, epsilon=eps1),\n",
-    "        Unitary(Hadamard(), alpha=alpha2, ancilla_bitsize=a2, epsilon=eps2),\n",
-    "    )\n",
-    ")"
-   ]
-  },
-  {
-   "cell_type": "markdown",
-   "id": "605e1129",
-   "metadata": {
-    "cq.autogen": "TensorProduct.graphical_signature.md"
-   },
-   "source": [
-    "#### Graphical Signature"
-   ]
-  },
-  {
-   "cell_type": "code",
-   "execution_count": null,
-   "id": "23f6bacf",
-   "metadata": {
-    "cq.autogen": "TensorProduct.graphical_signature.py"
-   },
-   "outputs": [],
-   "source": [
-    "from qualtran.drawing import show_bloqs\n",
-    "show_bloqs([tensor_product_block_encoding, tensor_product_block_encoding_properties, tensor_product_block_encoding_symb],\n",
-    "           ['`tensor_product_block_encoding`', '`tensor_product_block_encoding_properties`', '`tensor_product_block_encoding_symb`'])"
-   ]
-  },
-  {
-   "cell_type": "markdown",
-   "id": "c6b0e68e",
-   "metadata": {
-    "cq.autogen": "TensorProduct.call_graph.md"
-   },
-   "source": [
-    "### Call Graph"
-   ]
-  },
-  {
-   "cell_type": "code",
-   "execution_count": null,
-   "id": "bfab456d",
-   "metadata": {
-    "cq.autogen": "TensorProduct.call_graph.py"
-   },
-   "outputs": [],
-   "source": [
-    "from qualtran.resource_counting.generalizers import ignore_split_join\n",
-    "tensor_product_block_encoding_g, tensor_product_block_encoding_sigma = tensor_product_block_encoding.call_graph(max_depth=1, generalizer=ignore_split_join)\n",
-    "show_call_graph(tensor_product_block_encoding_g)\n",
-    "show_counts_sigma(tensor_product_block_encoding_sigma)"
-   ]
-  },
-  {
-   "cell_type": "markdown",
-   "id": "1127108b",
-   "metadata": {
-    "cq.autogen": "Product.bloq_doc.md"
-   },
-   "source": [
-    "## `Product`\n",
-    "Product of a sequence of block encodings.\n",
-    "\n",
-    "Builds the block encoding $B[U_1 * U_2 * \\cdots * U_n]$ given block encodings\n",
-    "$B[U_1], \\ldots, B[U_n]$.\n",
-    "\n",
-    "When each $B[U_i]$ is a $(\\alpha_i, a_i, \\epsilon_i)$-block encoding of $U_i$, we have that\n",
-    "$B[U_1 * \\cdots * U_n]$ is a block encoding of $U_1 * \\cdots * U_n$ with normalization\n",
-    "constant $\\prod_i \\alpha_i$, ancilla bitsize $n - 1 + \\max_i a_i$, and precision\n",
-    "$\\sum_i \\alpha_i \\epsilon_i$.\n",
-    "\n",
-    "Following Fig. 2 in Dalzell et al. (2023), Ch. 10.2, the product is encoded by concatenating\n",
-    "each constituent block encoding, using a shared ancilla register and a set of flag qubits to\n",
-    "verify that the ancilla is left as zero after each use:\n",
-    "```\n",
-    "       ┌────────┐\n",
-    "  |0> ─┤        ├─     |0> ───────────X──────X────\n",
-    "       │        │                     │\n",
-    "       │ U_(AB) │  =        ┌─────┐   │   ┌─────┐\n",
-    "  |0> ─┤        ├─     |0> ─┤     ├──(0)──┤     ├─\n",
-    "       │        │           │ U_B │       │ U_A │\n",
-    "|Psi> ─┤        ├─   |Psi> ─┤     ├───────┤     ├─\n",
-    "       └────────┘           └─────┘       └─────┘\n",
-    "```\n",
-    "\n",
-    "#### Parameters\n",
-    " - `block_encodings`: A sequence of block encodings. \n",
-    "\n",
-    "#### Registers\n",
-    " - `system`: The system register.\n",
-    " - `ancilla`: The ancilla register (present only if bitsize > 0).\n",
-    " - `resource`: The resource register (present only if bitsize > 0). \n",
-    "\n",
-    "#### References\n",
-    " - [Quantum algorithms: A survey of applications and end-to-end complexities]( https://arxiv.org/abs/2310.03011). Dalzell et al. (2023). Ch. 10.2.\n"
-   ]
-  },
-  {
-   "cell_type": "code",
-   "execution_count": null,
-   "id": "3643f471",
-   "metadata": {
-    "cq.autogen": "Product.bloq_doc.py"
-   },
-   "outputs": [],
-   "source": [
-    "from qualtran.bloqs.block_encoding import Product"
-   ]
-  },
-  {
-   "cell_type": "markdown",
-   "id": "feefd8ac",
-   "metadata": {
-    "cq.autogen": "Product.example_instances.md"
-   },
-   "source": [
-    "### Example Instances"
-   ]
-  },
-  {
-   "cell_type": "code",
-   "execution_count": null,
-   "id": "1067eef2",
-   "metadata": {
-    "cq.autogen": "Product.product_block_encoding"
-   },
-   "outputs": [],
-   "source": [
-    "from qualtran.bloqs.basic_gates import Hadamard, TGate\n",
-    "from qualtran.bloqs.block_encoding.unitary import Unitary\n",
-    "\n",
-    "product_block_encoding = Product((Unitary(TGate()), Unitary(Hadamard())))"
-   ]
-  },
-  {
-   "cell_type": "code",
-   "execution_count": null,
-   "id": "a3c9bef3",
-   "metadata": {
-    "cq.autogen": "Product.product_block_encoding_properties"
-   },
-   "outputs": [],
-   "source": [
-    "from qualtran.bloqs.basic_gates import Hadamard, TGate\n",
-    "from qualtran.bloqs.block_encoding.unitary import Unitary\n",
-    "\n",
-    "u1 = Unitary(TGate(), alpha=0.5, ancilla_bitsize=2, resource_bitsize=1, epsilon=0.01)\n",
-    "u2 = Unitary(Hadamard(), alpha=0.5, ancilla_bitsize=1, resource_bitsize=1, epsilon=0.1)\n",
-    "product_block_encoding_properties = Product((u1, u2))"
-   ]
-  },
-  {
-   "cell_type": "code",
-   "execution_count": null,
-   "id": "a36f7cd9",
-   "metadata": {
-    "cq.autogen": "Product.product_block_encoding_symb"
-   },
-   "outputs": [],
-   "source": [
-    "import sympy\n",
-    "\n",
-    "from qualtran.bloqs.basic_gates import Hadamard, TGate\n",
-    "from qualtran.bloqs.block_encoding.unitary import Unitary\n",
-    "\n",
-    "alpha1 = sympy.Symbol('alpha1')\n",
-    "a1 = sympy.Symbol('a1')\n",
-    "eps1 = sympy.Symbol('eps1')\n",
-    "alpha2 = sympy.Symbol('alpha2')\n",
-    "a2 = sympy.Symbol('a2')\n",
-    "eps2 = sympy.Symbol('eps2')\n",
-    "product_block_encoding_symb = Product(\n",
-    "    (\n",
-    "        Unitary(TGate(), alpha=alpha1, ancilla_bitsize=a1, epsilon=eps1),\n",
-    "        Unitary(Hadamard(), alpha=alpha2, ancilla_bitsize=a2, epsilon=eps2),\n",
-    "    )\n",
-    ")"
-   ]
-  },
-  {
-   "cell_type": "markdown",
-   "id": "f372c55c",
-   "metadata": {
-    "cq.autogen": "Product.graphical_signature.md"
-   },
-   "source": [
-    "#### Graphical Signature"
-   ]
-  },
-  {
-   "cell_type": "code",
-   "execution_count": null,
-   "id": "189c579f",
-   "metadata": {
-    "cq.autogen": "Product.graphical_signature.py"
-   },
-   "outputs": [],
-   "source": [
-    "from qualtran.drawing import show_bloqs\n",
-    "show_bloqs([product_block_encoding, product_block_encoding_properties, product_block_encoding_symb],\n",
-    "           ['`product_block_encoding`', '`product_block_encoding_properties`', '`product_block_encoding_symb`'])"
-   ]
-  },
-  {
-   "cell_type": "markdown",
-   "id": "442b1e19",
-   "metadata": {
-    "cq.autogen": "Product.call_graph.md"
-   },
-   "source": [
-    "### Call Graph"
-   ]
-  },
-  {
-   "cell_type": "code",
-   "execution_count": null,
-   "id": "399ee3dd",
-   "metadata": {
-    "cq.autogen": "Product.call_graph.py"
-   },
-   "outputs": [],
-   "source": [
-    "from qualtran.resource_counting.generalizers import ignore_split_join\n",
-    "product_block_encoding_g, product_block_encoding_sigma = product_block_encoding.call_graph(max_depth=1, generalizer=ignore_split_join)\n",
-    "show_call_graph(product_block_encoding_g)\n",
-    "show_counts_sigma(product_block_encoding_sigma)"
-   ]
-  },
-  {
-   "cell_type": "markdown",
-   "id": "e9f1d56b",
-   "metadata": {
-    "cq.autogen": "Phase.bloq_doc.md"
-   },
-   "source": [
-    "## `Phase`\n",
-    "Apply a phase to a block encoding.\n",
-    "\n",
-    "Given $B[A]$ as a $(\\alpha, a, \\epsilon)$-block encoding of $A$, produces a\n",
-    "$(\\alpha, a, \\epsilon)$-block encoding of $\\exp(i\\pi\\phi)A$.\n",
-    "\n",
-    "#### Parameters\n",
-    " - `block_encoding`: The block encoding to apply a phase to.\n",
-    " - `phi`: The phase angle.\n",
-    " - `eps`: The precision of the phase angle. \n",
-    "\n",
-    "#### Registers\n",
-    " - `system`: The system register.\n",
-    " - `ancilla`: The ancilla register (present only if bitsize > 0).\n",
-    " - `resource`: The resource register (present only if bitsize > 0).\n"
-   ]
-  },
-  {
-   "cell_type": "code",
-   "execution_count": null,
-   "id": "bffb0d88",
-   "metadata": {
-    "cq.autogen": "Phase.bloq_doc.py"
-   },
-   "outputs": [],
-   "source": [
-    "from qualtran.bloqs.block_encoding import Phase"
-   ]
-  },
-  {
-   "cell_type": "markdown",
-   "id": "134b2b46",
-   "metadata": {
-    "cq.autogen": "Phase.example_instances.md"
-   },
-   "source": [
-    "### Example Instances"
-   ]
-  },
-  {
-   "cell_type": "code",
-   "execution_count": null,
-   "id": "ad0eeadd",
-   "metadata": {
-    "cq.autogen": "Phase.phase_block_encoding"
-   },
-   "outputs": [],
-   "source": [
-    "from qualtran.bloqs.basic_gates import Hadamard\n",
-    "from qualtran.bloqs.block_encoding.unitary import Unitary\n",
-    "\n",
-    "phase_block_encoding = Phase(Unitary(Hadamard()), phi=0.25, eps=0)"
-   ]
-  },
-  {
-   "cell_type": "markdown",
-   "id": "5d1484bb",
-   "metadata": {
-    "cq.autogen": "Phase.graphical_signature.md"
-   },
-   "source": [
-    "#### Graphical Signature"
-   ]
-  },
-  {
-   "cell_type": "code",
-   "execution_count": null,
-   "id": "f93026c3",
-   "metadata": {
-    "cq.autogen": "Phase.graphical_signature.py"
-   },
-   "outputs": [],
-   "source": [
-    "from qualtran.drawing import show_bloqs\n",
-    "show_bloqs([phase_block_encoding],\n",
-    "           ['`phase_block_encoding`'])"
-   ]
-  },
-  {
-   "cell_type": "markdown",
-   "id": "14f00196",
-   "metadata": {
-    "cq.autogen": "Phase.call_graph.md"
-   },
-   "source": [
-    "### Call Graph"
-   ]
-  },
-  {
-   "cell_type": "code",
-   "execution_count": null,
-   "id": "6c015067",
-   "metadata": {
-    "cq.autogen": "Phase.call_graph.py"
-   },
-   "outputs": [],
-   "source": [
-    "from qualtran.resource_counting.generalizers import ignore_split_join\n",
-    "phase_block_encoding_g, phase_block_encoding_sigma = phase_block_encoding.call_graph(max_depth=1, generalizer=ignore_split_join)\n",
-    "show_call_graph(phase_block_encoding_g)\n",
-    "show_counts_sigma(phase_block_encoding_sigma)"
-   ]
-  },
-  {
-   "cell_type": "markdown",
-   "id": "5f9d88fa",
-   "metadata": {
-    "cq.autogen": "LinearCombination.bloq_doc.md"
-   },
-   "source": [
-    "## `LinearCombination`\n",
-    "Linear combination of a sequence of block encodings.\n",
-    "\n",
-    "Builds the block encoding $B[\\lambda_1 U_1 + \\lambda_2 U_2 + \\cdots + \\lambda_n U_n]$ given\n",
-    "block encodings $B[U_1], \\ldots, B[U_n]$ and coefficients $\\lambda_i \\in \\mathbb{R}$.\n",
-    "\n",
-    "When each $B[U_i]$ is a $(\\alpha_i, a_i, \\epsilon_i)$-block encoding of $U_i$, we have that\n",
-    "$B[\\lambda_1 U_1 + \\cdots + \\lambda_n U_n]$ is a $(\\alpha, a, \\epsilon)$-block encoding\n",
-    "of $\\lambda_1 U_1 + \\cdots + \\lambda_n U_n$ where the normalization constant\n",
-    "$\\alpha = \\sum_i \\lvert\\lambda_i\\rvert\\alpha_i$, number of ancillas\n",
-    "$a = \\lceil \\log_2 n \\rceil + \\max_i a_i$, and precision\n",
-    "$\\epsilon = (\\sum_i \\lvert\\lambda_i\\rvert)\\max_i \\epsilon_i$.\n",
-    "\n",
-    "Under the hood, this bloq uses LCU Prepare and Select oracles to build the block encoding.\n",
-    "These oracles will be automatically instantiated if not specified by the user.\n",
-    "\n",
-    "#### Parameters\n",
-    " - `block_encodings`: A sequence of block encodings.\n",
-    " - `lambd`: Corresponding coefficients.\n",
-    " - `lambd_bits`: Number of bits needed to represent coefficients precisely.\n",
-    " - `prepare`: If specified, oracle preparing $\\sum_i \\sqrt{|\\lambda_i|} |i\\rangle$ (state should be normalized and can have junk).\n",
-    " - `select`: If specified, oracle taking $|i\\rangle|\\psi\\rangle \\mapsto \\text{sgn}(\\lambda_i) |i\\rangle U_i|\\psi\\rangle$. \n",
-    "\n",
-    "#### Registers\n",
-    " - `system`: The system register.\n",
-    " - `ancilla`: The ancilla register (present only if bitsize > 0).\n",
-    " - `resource`: The resource register (present only if bitsize > 0). \n",
-    "\n",
-    "#### References\n",
-    " - [Quantum algorithms: A survey of applications and end-to-end complexities]( https://arxiv.org/abs/2310.03011). Dalzell et al. (2023). Ch. 10.2.\n"
-   ]
-  },
-  {
-   "cell_type": "code",
-   "execution_count": null,
-   "id": "6e60f66d",
-   "metadata": {
-    "cq.autogen": "LinearCombination.bloq_doc.py"
-   },
-   "outputs": [],
-   "source": [
-    "from qualtran.bloqs.block_encoding import LinearCombination"
-   ]
-  },
-  {
-   "cell_type": "markdown",
-   "id": "7c3b1b39",
-   "metadata": {
-    "cq.autogen": "LinearCombination.example_instances.md"
-   },
-   "source": [
-    "### Example Instances"
-   ]
-  },
-  {
-   "cell_type": "code",
-   "execution_count": null,
-   "id": "7048adb0",
-   "metadata": {
-    "cq.autogen": "LinearCombination.linear_combination_block_encoding"
-   },
-   "outputs": [],
-   "source": [
-    "from qualtran.bloqs.basic_gates import Hadamard, TGate, XGate, ZGate\n",
-    "from qualtran.bloqs.block_encoding.unitary import Unitary\n",
-    "\n",
-    "linear_combination_block_encoding = LinearCombination(\n",
-    "    (Unitary(TGate()), Unitary(Hadamard()), Unitary(XGate()), Unitary(ZGate())),\n",
-    "    lambd=(0.25, -0.25, 0.25, -0.25),\n",
-    "    lambd_bits=1,\n",
-    ")"
-   ]
-  },
-  {
-   "cell_type": "markdown",
-   "id": "a3c0e843",
-   "metadata": {
-    "cq.autogen": "LinearCombination.graphical_signature.md"
-   },
-   "source": [
-    "#### Graphical Signature"
-   ]
-  },
-  {
-   "cell_type": "code",
-   "execution_count": null,
-   "id": "403264e7",
-   "metadata": {
-    "cq.autogen": "LinearCombination.graphical_signature.py"
-   },
-   "outputs": [],
-   "source": [
-    "from qualtran.drawing import show_bloqs\n",
-    "show_bloqs([linear_combination_block_encoding],\n",
-    "           ['`linear_combination_block_encoding`'])"
-   ]
-  },
-  {
-   "cell_type": "markdown",
-   "id": "a506b326",
-   "metadata": {
-    "cq.autogen": "LinearCombination.call_graph.md"
-   },
-   "source": [
-    "### Call Graph"
-   ]
-  },
-  {
-   "cell_type": "code",
-   "execution_count": null,
-   "id": "9df2892b",
-   "metadata": {
-    "cq.autogen": "LinearCombination.call_graph.py"
-   },
-   "outputs": [],
-   "source": [
-    "from qualtran.resource_counting.generalizers import ignore_split_join\n",
-    "linear_combination_block_encoding_g, linear_combination_block_encoding_sigma = linear_combination_block_encoding.call_graph(max_depth=1, generalizer=ignore_split_join)\n",
-    "show_call_graph(linear_combination_block_encoding_g)\n",
-    "show_counts_sigma(linear_combination_block_encoding_sigma)"
-   ]
-  },
-  {
-   "cell_type": "markdown",
-   "id": "e36b6098",
-   "metadata": {
-    "cq.autogen": "SparseMatrix.bloq_doc.md"
-   },
-   "source": [
-    "## `SparseMatrix`\n",
-    "Block encoding of a sparse-access matrix.\n",
-    "\n",
-    "Given row, column, and entry oracles $O_r$, $O_c$, and $O_A$ for an $s$-sparse matrix\n",
-    "$A \\in \\mathbb{C}^{2^n \\times 2^n}$, i.e. one where each row / column has exactly $s$ non-zero\n",
-    "entries, computes a $(s, n+1, \\epsilon)$-block encoding of $A$ as follows:\n",
-    "```\n",
-    "       ┌────┐                       ┌────┐\n",
-    "  |0> ─┤    ├─     |0> ─────────────┤    ├───────────────\n",
-    "       │    │           ┌──┐        │    │          ┌──┐\n",
-    "       │ U  │  =        │ n│ ┌────┐ │ O  │   ┌────┐ │ n│\n",
-    "|0^n> ─┤  A ├─   |0^n> ─┤H ├─┤    ├─┤  A ├─X─┤    ├─┤H ├─\n",
-    "       │    │           └──┘ │ O  │ │    │ │ │ O* │ └──┘\n",
-    "|Psi> ─┤    ├─   |Psi> ──────┤  c ├─┤    ├─X─┤  r ├──────\n",
-    "       └────┘                └────┘ └────┘   └────┘\n",
-    "```\n",
-    "\n",
-    "To encode a matrix of irregular dimension, the matrix should first be embedded into one of\n",
-    "dimension $2^n \\times 2^n$ for suitable $n$.\n",
-    "To encode a matrix where each row / column has at most $s$ non-zero entries, some zeroes should\n",
-    "be treated as if they were non-zero so that each row / column has exactly $s$ non-zero entries.\n",
-    "\n",
-    "#### Parameters\n",
-    " - `row_oracle`: The row oracle $O_r$. See `RowColumnOracle` for definition.\n",
-    " - `col_oracle`: The column oracle $O_c$. See `RowColumnOracle` for definition.\n",
-    " - `entry_oracle`: The entry oracle $O_A$. See `EntryOracle` for definition.\n",
-    " - `eps`: The precision of the block encoding. \n",
-    "\n",
-    "#### Registers\n",
-    " - `system`: The system register.\n",
-    " - `ancilla`: The ancilla register.\n",
-    " - `resource`: The resource register (present only if bitsize > 0). \n",
-    "\n",
-    "#### References\n",
-    " - [Lecture Notes on Quantum Algorithms for Scientific Computation](https://arxiv.org/abs/2201.08309). Lin Lin (2022). Ch. 6.5.\n"
-   ]
-  },
-  {
-   "cell_type": "code",
-   "execution_count": null,
-   "id": "87710c02",
-   "metadata": {
-    "cq.autogen": "SparseMatrix.bloq_doc.py"
-   },
-   "outputs": [],
-   "source": [
-    "from qualtran.bloqs.block_encoding import SparseMatrix"
-   ]
-  },
-  {
-   "cell_type": "markdown",
-   "id": "8b9bd4f0",
-   "metadata": {
-    "cq.autogen": "SparseMatrix.example_instances.md"
-   },
-   "source": [
-    "### Example Instances"
-   ]
-  },
-  {
-   "cell_type": "code",
-   "execution_count": null,
-   "id": "6ad71b09",
-   "metadata": {
-    "cq.autogen": "SparseMatrix.sparse_matrix_block_encoding"
-   },
-   "outputs": [],
-   "source": [
-    "from qualtran.bloqs.block_encoding.sparse_matrix import (\n",
-    "    TopLeftRowColumnOracle,\n",
-    "    UniformEntryOracle,\n",
-    ")\n",
-    "\n",
-    "row_oracle = TopLeftRowColumnOracle(system_bitsize=2)\n",
-    "col_oracle = TopLeftRowColumnOracle(system_bitsize=2)\n",
-    "entry_oracle = UniformEntryOracle(system_bitsize=2, entry=0.3)\n",
-    "sparse_matrix_block_encoding = SparseMatrix(row_oracle, col_oracle, entry_oracle, eps=0)"
-   ]
-  },
-  {
-   "cell_type": "code",
-   "execution_count": null,
-   "id": "0cb22b57",
-   "metadata": {
-    "cq.autogen": "SparseMatrix.explicit_matrix_block_encoding"
-   },
-   "outputs": [],
-   "source": [
-    "from qualtran.bloqs.block_encoding.sparse_matrix import (\n",
-    "    ExplicitEntryOracle,\n",
-    "    TopLeftRowColumnOracle,\n",
-    ")\n",
-    "\n",
-    "data = np.array([[0.0, 0.25], [1 / 3, 0.467]])\n",
-    "row_oracle = TopLeftRowColumnOracle(system_bitsize=1)\n",
-    "col_oracle = TopLeftRowColumnOracle(system_bitsize=1)\n",
-    "entry_oracle = ExplicitEntryOracle(system_bitsize=1, data=data, entry_bitsize=10)\n",
-    "explicit_matrix_block_encoding = SparseMatrix(row_oracle, col_oracle, entry_oracle, eps=0)"
-   ]
-  },
-  {
-   "cell_type": "markdown",
-   "id": "cd3c5958",
-   "metadata": {
-    "cq.autogen": "SparseMatrix.graphical_signature.md"
-   },
-   "source": [
-    "#### Graphical Signature"
-   ]
-  },
-  {
-   "cell_type": "code",
-   "execution_count": null,
-   "id": "3e309a00",
-   "metadata": {
-    "cq.autogen": "SparseMatrix.graphical_signature.py"
-   },
-   "outputs": [],
-   "source": [
-    "from qualtran.drawing import show_bloqs\n",
-    "show_bloqs([sparse_matrix_block_encoding, explicit_matrix_block_encoding],\n",
-    "           ['`sparse_matrix_block_encoding`', '`explicit_matrix_block_encoding`'])"
-   ]
-  },
-  {
-   "cell_type": "markdown",
-   "id": "39cc32a3",
-   "metadata": {
-    "cq.autogen": "SparseMatrix.call_graph.md"
-   },
-   "source": [
-    "### Call Graph"
-   ]
-  },
-  {
-   "cell_type": "code",
-   "execution_count": null,
-   "id": "bcad0ddf",
-   "metadata": {
-    "cq.autogen": "SparseMatrix.call_graph.py"
-   },
-   "outputs": [],
-   "source": [
-    "from qualtran.resource_counting.generalizers import ignore_split_join\n",
-    "sparse_matrix_block_encoding_g, sparse_matrix_block_encoding_sigma = sparse_matrix_block_encoding.call_graph(max_depth=1, generalizer=ignore_split_join)\n",
-    "show_call_graph(sparse_matrix_block_encoding_g)\n",
-    "show_counts_sigma(sparse_matrix_block_encoding_sigma)"
-   ]
-  },
-  {
-   "cell_type": "markdown",
-   "id": "aaeb3759",
-   "metadata": {
-    "cq.autogen": "PrepareIdentity.bloq_doc.md"
-   },
-   "source": [
-    "## `PrepareIdentity`\n",
-    "An identity PrepareOracle.\n",
-    "\n",
-    "This is helpful for creating a reflection about zero and as a signal state for block encodings.\n",
-    "\n",
-    "#### Parameters\n",
-    " - `selection_regs`: The selection registers for state prepareation. These are the incilla the state will be prepared over. \n",
-    "\n",
-    "#### Registers\n",
-    " - `selection_registers`: The selection registers.\n"
-   ]
-  },
-  {
-   "cell_type": "code",
-   "execution_count": null,
-   "id": "0ac36707",
-   "metadata": {
-    "cq.autogen": "PrepareIdentity.bloq_doc.py"
-   },
-   "outputs": [],
-   "source": [
-    "from qualtran.bloqs.reflections.prepare_identity import PrepareIdentity"
-   ]
-  },
-  {
-   "cell_type": "markdown",
-   "id": "16376a93",
-   "metadata": {
-    "cq.autogen": "PrepareIdentity.example_instances.md"
-   },
-   "source": [
-    "### Example Instances"
-   ]
-  },
-  {
-   "cell_type": "code",
-   "execution_count": null,
-   "id": "4235d91d",
-   "metadata": {
-    "cq.autogen": "PrepareIdentity.prepare_identity"
-   },
-   "outputs": [],
-   "source": [
-    "prepare_identity = PrepareIdentity.from_bitsizes((10, 4, 1))"
-   ]
-  },
-  {
-   "cell_type": "markdown",
-   "id": "a131f2f9",
-   "metadata": {
-    "cq.autogen": "PrepareIdentity.graphical_signature.md"
-   },
-   "source": [
-    "#### Graphical Signature"
-   ]
-  },
-  {
-   "cell_type": "code",
-   "execution_count": null,
-   "id": "929e9299",
-   "metadata": {
-    "cq.autogen": "PrepareIdentity.graphical_signature.py"
-   },
-   "outputs": [],
-   "source": [
-    "from qualtran.drawing import show_bloqs\n",
-    "show_bloqs([prepare_identity],\n",
-    "           ['`prepare_identity`'])"
-   ]
-  },
-  {
-   "cell_type": "markdown",
-   "id": "cae47d71",
-   "metadata": {
-    "cq.autogen": "PrepareIdentity.call_graph.md"
-   },
-   "source": [
-    "### Call Graph"
-   ]
-  },
-  {
-   "cell_type": "code",
-   "execution_count": null,
-   "id": "140ddb51",
-   "metadata": {
-    "cq.autogen": "PrepareIdentity.call_graph.py"
-   },
-   "outputs": [],
-   "source": [
-    "from qualtran.resource_counting.generalizers import ignore_split_join\n",
-    "prepare_identity_g, prepare_identity_sigma = prepare_identity.call_graph(max_depth=1, generalizer=ignore_split_join)\n",
-    "show_call_graph(prepare_identity_g)\n",
-    "show_counts_sigma(prepare_identity_sigma)"
-   ]
-=======
->>>>>>> 3df422ab
   }
  ],
  "metadata": {

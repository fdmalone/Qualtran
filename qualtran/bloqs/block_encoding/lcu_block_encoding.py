--- conflicted
+++ resolved
@@ -17,7 +17,6 @@
 
 import attrs
 
-<<<<<<< HEAD
 from qualtran import (
     Bloq,
     bloq_example,
@@ -32,17 +31,12 @@
     SoquetT,
 )
 from qualtran._infra.single_qubit_controlled import SpecializedSingleQubitControlledExtension
-=======
 from qualtran import Bloq, bloq_example, BloqBuilder, BloqDocSpec, Register, Signature, SoquetT
->>>>>>> dd3d2fab
 from qualtran.bloqs.block_encoding.block_encoding_base import BlockEncoding
 from qualtran.bloqs.multiplexers.black_box_select import BlackBoxSelect
 from qualtran.bloqs.multiplexers.select_base import SelectOracle
-<<<<<<< HEAD
 from qualtran.bloqs.reflections.prepare_identity import PrepareIdentity
-=======
 from qualtran.bloqs.state_preparation.black_box_prepare import BlackBoxPrepare
->>>>>>> dd3d2fab
 from qualtran.bloqs.state_preparation.prepare_base import PrepareOracle
 from qualtran.drawing import Circle, Text, TextBox, WireSymbol
 from qualtran.symbolics import SymbolicFloat
@@ -54,170 +48,7 @@
 
 
 @attrs.frozen
-<<<<<<< HEAD
-class BlackBoxSelect(Bloq):
-    r"""A 'black box' Select bloq.
-
-    The `SELECT` operation applies the $l$'th unitary $U_{l}$ on the system register
-    when the selection register stores integer $l$.
-    When implementing specific `SelectOracle` bloqs, it is helpful to have multiple selection
-    registers each with semantic meaning. For example: you could have spatial or spin coordinates
-    on different, named registers. The `SelectOracle` interface encourages this. `BlackBoxSelect`
-    uses the properties on the `SelectOracle` interface to provide a "black box" view of a select
-    operation that just has a selection and system register.
-    During decomposition, this bloq will use the `Partition` utility bloq to partition
-    and route the parts of the unified selection register to the `Select` bloq.
-
-    Args:
-        select: The bloq implementing the `SelectOracle` interface.
-
-    Registers:
-        selection: The combined selection register
-        system: The combined system register
-    """
-
-    select: SelectOracle
-
-    def pretty_name(self) -> str:
-        return 'SELECT'
-
-    @cached_property
-    def control_registers(self) -> Tuple[Register, ...]:
-        return (
-            ()
-            if len(self.select.control_registers) == 0
-            else (Register(name='control', dtype=QBit()),)
-        )
-
-    @cached_property
-    def selection_registers(self) -> Tuple[Register, ...]:
-        return (
-            Register(name='selection', dtype=QAny(_total_bits(self.select.selection_registers))),
-        )
-
-    @cached_property
-    def target_registers(self) -> Tuple[Register, ...]:
-        return (Register(name='system', dtype=QAny(_total_bits(self.select.target_registers))),)
-
-    @cached_property
-    def signature(self) -> Signature:
-        return Signature([*self.selection_registers, *self.target_registers])
-
-    @cached_property
-    def selection_bitsize(self) -> int:
-        return self.selection_registers[0].bitsize
-
-    @cached_property
-    def system_bitsize(self) -> int:
-        return self.target_registers[0].bitsize
-
-    def build_composite_bloq(
-        self, bb: 'BloqBuilder', selection: 'SoquetT', system: 'SoquetT'
-    ) -> Dict[str, 'Soquet']:
-        # includes selection registers and any selection registers used by PREPARE
-        sel_regs = self.select.selection_registers
-        sel_part = Partition(self.selection_bitsize, regs=sel_regs)
-        sel_out_regs = bb.add_t(sel_part, x=selection)
-        sys_regs = tuple(self.select.target_registers)
-        sys_part = Partition(self.system_bitsize, regs=sys_regs)
-        sys_out_regs = bb.add_t(sys_part, x=system)
-        out_regs = bb.add(
-            self.select,
-            **{reg.name: sp for reg, sp in zip(sel_regs, sel_out_regs)},
-            **{reg.name: sp for reg, sp in zip(sys_regs, sys_out_regs)},
-        )
-        sel_out_regs = out_regs[: len(sel_regs)]
-        sys_out_regs = out_regs[len(sel_regs) :]
-        selection = bb.add(
-            sel_part.adjoint(), **{reg.name: sp for reg, sp in zip(sel_regs, sel_out_regs)}
-        )
-        system = bb.add(
-            sys_part.adjoint(), **{reg.name: sp for reg, sp in zip(sys_regs, sys_out_regs)}
-        )
-        return {'selection': selection, 'system': system}
-
-
-@attrs.frozen
-class BlackBoxPrepare(Bloq):
-    """Provide a black-box interface to `Prepare` bloqs.
-
-    This wrapper uses `Partition` to combine descriptive selection
-    registers into one register named "selection".
-
-    Args:
-        prepare: The bloq following the `Prepare` interface to wrap.
-
-    Registers:
-        selection: selection register.
-        junk: Additional junk registers not prepared upon.
-    """
-
-    prepare: PrepareOracle
-
-    @cached_property
-    def selection_registers(self) -> Tuple[Register, ...]:
-        return (
-            Register(name='selection', dtype=QAny(_total_bits(self.prepare.selection_registers))),
-        )
-
-    @cached_property
-    def junk_registers(self) -> Tuple[Register, ...]:
-        return (Register(name='junk', dtype=QAny(_total_bits(self.prepare.junk_registers))),)
-
-    @cached_property
-    def junk_bitsize(self) -> int:
-        return self.junk_registers[0].bitsize
-
-    @cached_property
-    def selection_bitsize(self) -> int:
-        return self.selection_registers[0].bitsize
-
-    @cached_property
-    def l1_norm_of_coeffs(self) -> SymbolicFloat:
-        return self.prepare.l1_norm_of_coeffs
-
-    @cached_property
-    def signature(self) -> Signature:
-        return Signature(
-            [
-                Register('selection', QAny(self.selection_bitsize)),
-                Register('junk', QAny(self.junk_bitsize)),
-            ]
-        )
-
-    def build_composite_bloq(
-        self, bb: 'BloqBuilder', selection: 'SoquetT', junk: 'SoquetT'
-    ) -> Dict[str, 'SoquetT']:
-        sel_regs = self.prepare.selection_registers
-        sel_part = Partition(self.selection_bitsize, regs=sel_regs)
-        sel_out_regs = bb.add_t(sel_part, x=selection)
-        jnk_regs = tuple(self.prepare.junk_registers)
-        jnk_part = Partition(self.junk_bitsize, regs=jnk_regs)
-        jnk_out_regs = bb.add_t(jnk_part, x=junk)
-        out_regs = bb.add(
-            self.prepare,
-            **{reg.name: sp for reg, sp in zip(sel_regs, sel_out_regs)},
-            **{reg.name: sp for reg, sp in zip(jnk_regs, jnk_out_regs)},
-        )
-        sel_out_regs = out_regs[: len(sel_regs)]
-        jnk_out_regs = out_regs[len(sel_regs) :]
-        selection = bb.add(
-            sel_part.adjoint(), **{reg.name: sp for reg, sp in zip(sel_regs, sel_out_regs)}
-        )
-        junk = bb.add(
-            jnk_part.adjoint(), **{reg.name: sp for reg, sp in zip(jnk_regs, jnk_out_regs)}
-        )
-        return {'selection': selection, 'junk': junk}
-
-    def pretty_name(self) -> str:
-        return 'Prep'
-
-
-@attrs.frozen
 class LCUBlockEncoding(BlockEncoding, SpecializedSingleQubitControlledExtension):
-=======
-class LCUBlockEncoding(BlockEncoding):
->>>>>>> dd3d2fab
     r"""LCU based block encoding using SELECT and PREPARE oracles.
 
     Builds the block encoding via
